{
    "swagger": "2.0",
    "info": {
        "description": "APIs for CloudLand Functions",
        "title": "CloudLand API",
        "contact": {},
        "license": {
            "name": "Apache 2.0",
            "url": "http://www.apache.org/licenses/LICENSE-2.0.html"
        },
        "version": "1.0"
    },
    "basePath": "/api/v1",
    "paths": {
        "/flavors": {
            "get": {
                "description": "list flavors",
                "consumes": [
                    "application/json"
                ],
                "produces": [
                    "application/json"
                ],
                "tags": [
                    "Compute"
                ],
                "summary": "list flavors",
                "responses": {
                    "200": {
                        "description": "OK",
                        "schema": {
                            "$ref": "#/definitions/apis.FlavorListResponse"
                        }
                    },
                    "401": {
                        "description": "Not authorized",
                        "schema": {
                            "$ref": "#/definitions/common.APIError"
                        }
                    }
                }
            },
            "post": {
                "description": "create a flavor",
                "consumes": [
                    "application/json"
                ],
                "produces": [
                    "application/json"
                ],
                "tags": [
                    "Compute"
                ],
                "summary": "create a flavor",
                "parameters": [
                    {
                        "description": "Flavor create payload",
                        "name": "message",
                        "in": "body",
                        "required": true,
                        "schema": {
                            "$ref": "#/definitions/apis.FlavorPayload"
                        }
                    }
                ],
                "responses": {
                    "200": {
                        "description": "OK",
                        "schema": {
                            "$ref": "#/definitions/apis.FlavorResponse"
                        }
                    },
                    "400": {
                        "description": "Bad request",
                        "schema": {
                            "$ref": "#/definitions/common.APIError"
                        }
                    },
                    "401": {
                        "description": "Not authorized",
                        "schema": {
                            "$ref": "#/definitions/common.APIError"
                        }
                    }
                }
            }
        },
        "/flavors/{name}": {
            "get": {
                "description": "get a flavor",
                "consumes": [
                    "application/json"
                ],
                "produces": [
                    "application/json"
                ],
                "tags": [
                    "Compute"
                ],
                "summary": "get a flavor",
                "responses": {
                    "200": {
                        "description": "OK",
                        "schema": {
                            "$ref": "#/definitions/apis.FlavorResponse"
                        }
                    },
                    "400": {
                        "description": "Bad request",
                        "schema": {
                            "$ref": "#/definitions/common.APIError"
                        }
                    },
                    "401": {
                        "description": "Not authorized",
                        "schema": {
                            "$ref": "#/definitions/common.APIError"
                        }
                    }
                }
            },
            "delete": {
                "description": "delete a flavor",
                "consumes": [
                    "application/json"
                ],
                "produces": [
                    "application/json"
                ],
                "tags": [
                    "Compute"
                ],
                "summary": "delete a flavor",
                "responses": {
                    "200": {
                        "description": "OK"
                    },
                    "400": {
                        "description": "Bad request",
                        "schema": {
                            "$ref": "#/definitions/common.APIError"
                        }
                    },
                    "401": {
                        "description": "Not authorized",
                        "schema": {
                            "$ref": "#/definitions/common.APIError"
                        }
                    }
                }
            }
        },
        "/floating_ips": {
            "get": {
                "description": "list floating ips",
                "consumes": [
                    "application/json"
                ],
                "produces": [
                    "application/json"
                ],
                "tags": [
                    "Network"
                ],
                "summary": "list floating ips",
                "responses": {
                    "200": {
                        "description": "OK",
                        "schema": {
                            "$ref": "#/definitions/apis.FloatingIpListResponse"
                        }
                    },
                    "401": {
                        "description": "Not authorized",
                        "schema": {
                            "$ref": "#/definitions/common.APIError"
                        }
                    }
                }
            },
            "post": {
                "description": "create a floating ip",
                "consumes": [
                    "application/json"
                ],
                "produces": [
                    "application/json"
                ],
                "tags": [
                    "Network"
                ],
                "summary": "create a floating ip",
                "parameters": [
                    {
                        "description": "Floating ip create payload",
                        "name": "message",
                        "in": "body",
                        "required": true,
                        "schema": {
                            "$ref": "#/definitions/apis.FloatingIpPayload"
                        }
                    }
                ],
                "responses": {
                    "200": {
                        "description": "OK",
                        "schema": {
                            "$ref": "#/definitions/apis.FloatingIpResponse"
                        }
                    },
                    "400": {
                        "description": "Bad request",
                        "schema": {
                            "$ref": "#/definitions/common.APIError"
                        }
                    },
                    "401": {
                        "description": "Not authorized",
                        "schema": {
                            "$ref": "#/definitions/common.APIError"
                        }
                    }
                }
            }
        },
        "/floating_ips/{id}": {
            "get": {
                "description": "get a floating ip",
                "consumes": [
                    "application/json"
                ],
                "produces": [
                    "application/json"
                ],
                "tags": [
                    "Network"
                ],
                "summary": "get a floating ip",
                "responses": {
                    "200": {
                        "description": "OK",
                        "schema": {
                            "$ref": "#/definitions/apis.FloatingIpResponse"
                        }
                    },
                    "400": {
                        "description": "Bad request",
                        "schema": {
                            "$ref": "#/definitions/common.APIError"
                        }
                    },
                    "401": {
                        "description": "Not authorized",
                        "schema": {
                            "$ref": "#/definitions/common.APIError"
                        }
                    }
                }
            },
            "delete": {
                "description": "delete a floating ip",
                "consumes": [
                    "application/json"
                ],
                "produces": [
                    "application/json"
                ],
                "tags": [
                    "Network"
                ],
                "summary": "delete a floating ip",
                "responses": {
                    "200": {
                        "description": "OK"
                    },
                    "400": {
                        "description": "Bad request",
                        "schema": {
                            "$ref": "#/definitions/common.APIError"
                        }
                    },
                    "401": {
                        "description": "Not authorized",
                        "schema": {
                            "$ref": "#/definitions/common.APIError"
                        }
                    }
                }
            },
            "patch": {
                "description": "patch a floating ip",
                "consumes": [
                    "application/json"
                ],
                "produces": [
                    "application/json"
                ],
                "tags": [
                    "Network"
                ],
                "summary": "patch a floating ip",
                "parameters": [
                    {
                        "description": "Floating ip patch payload",
                        "name": "message",
                        "in": "body",
                        "required": true,
                        "schema": {
                            "$ref": "#/definitions/apis.FloatingIpPatchPayload"
                        }
                    }
                ],
                "responses": {
                    "200": {
                        "description": "OK",
                        "schema": {
                            "$ref": "#/definitions/apis.FloatingIpResponse"
                        }
                    },
                    "400": {
                        "description": "Bad request",
                        "schema": {
                            "$ref": "#/definitions/common.APIError"
                        }
                    },
                    "401": {
                        "description": "Not authorized",
                        "schema": {
                            "$ref": "#/definitions/common.APIError"
                        }
                    }
                }
            }
        },
        "/hypers": {
            "get": {
                "description": "list hypervisors",
                "consumes": [
                    "application/json"
                ],
                "produces": [
                    "application/json"
                ],
                "tags": [
                    "Administration"
                ],
                "summary": "list hypervisors",
                "responses": {
                    "200": {
                        "description": "OK",
                        "schema": {
                            "$ref": "#/definitions/apis.HyperListResponse"
                        }
                    },
                    "401": {
                        "description": "Not authorized",
                        "schema": {
                            "$ref": "#/definitions/common.APIError"
                        }
                    }
                }
            }
        },
        "/hypers/{name}": {
            "get": {
                "description": "get a hypervisor",
                "consumes": [
                    "application/json"
                ],
                "produces": [
                    "application/json"
                ],
                "tags": [
                    "Administration"
                ],
                "summary": "get a hypervisor",
                "responses": {
                    "200": {
                        "description": "OK",
                        "schema": {
                            "$ref": "#/definitions/apis.HyperResponse"
                        }
                    },
                    "400": {
                        "description": "Bad request",
                        "schema": {
                            "$ref": "#/definitions/common.APIError"
                        }
                    },
                    "401": {
                        "description": "Not authorized",
                        "schema": {
                            "$ref": "#/definitions/common.APIError"
                        }
                    }
                }
            }
        },
        "/images": {
            "get": {
                "description": "list images",
                "consumes": [
                    "application/json"
                ],
                "produces": [
                    "application/json"
                ],
                "tags": [
                    "Compute"
                ],
                "summary": "list images",
                "responses": {
                    "200": {
                        "description": "OK",
                        "schema": {
                            "$ref": "#/definitions/apis.ImageListResponse"
                        }
                    },
                    "401": {
                        "description": "Not authorized",
                        "schema": {
                            "$ref": "#/definitions/common.APIError"
                        }
                    }
                }
            },
            "post": {
                "description": "create a image",
                "consumes": [
                    "application/json"
                ],
                "produces": [
                    "application/json"
                ],
                "tags": [
                    "Compute"
                ],
                "summary": "create a image",
                "parameters": [
                    {
                        "description": "Image create payload",
                        "name": "message",
                        "in": "body",
                        "required": true,
                        "schema": {
                            "$ref": "#/definitions/apis.ImagePayload"
                        }
                    }
                ],
                "responses": {
                    "200": {
                        "description": "OK",
                        "schema": {
                            "$ref": "#/definitions/apis.ImageResponse"
                        }
                    },
                    "400": {
                        "description": "Bad request",
                        "schema": {
                            "$ref": "#/definitions/common.APIError"
                        }
                    },
                    "401": {
                        "description": "Not authorized",
                        "schema": {
                            "$ref": "#/definitions/common.APIError"
                        }
                    }
                }
            }
        },
        "/images/{id}": {
            "get": {
                "description": "get a image",
                "consumes": [
                    "application/json"
                ],
                "produces": [
                    "application/json"
                ],
                "tags": [
                    "Compute"
                ],
                "summary": "get a image",
                "responses": {
                    "200": {
                        "description": "OK",
                        "schema": {
                            "$ref": "#/definitions/apis.ImageResponse"
                        }
                    },
                    "400": {
                        "description": "Bad request",
                        "schema": {
                            "$ref": "#/definitions/common.APIError"
                        }
                    },
                    "401": {
                        "description": "Not authorized",
                        "schema": {
                            "$ref": "#/definitions/common.APIError"
                        }
                    }
                }
            },
            "delete": {
                "description": "delete a image",
                "consumes": [
                    "application/json"
                ],
                "produces": [
                    "application/json"
                ],
                "tags": [
                    "Compute"
                ],
                "summary": "delete a image",
                "responses": {
                    "200": {
                        "description": "OK"
                    },
                    "400": {
                        "description": "Bad request",
                        "schema": {
                            "$ref": "#/definitions/common.APIError"
                        }
                    },
                    "401": {
                        "description": "Not authorized",
                        "schema": {
                            "$ref": "#/definitions/common.APIError"
                        }
                    }
                }
            },
            "patch": {
                "description": "patch a image",
                "consumes": [
                    "application/json"
                ],
                "produces": [
                    "application/json"
                ],
                "tags": [
                    "Compute"
                ],
                "summary": "patch a image",
                "parameters": [
                    {
                        "description": "Image patch payload",
                        "name": "message",
                        "in": "body",
                        "required": true,
                        "schema": {
                            "$ref": "#/definitions/apis.ImagePatchPayload"
                        }
                    }
                ],
                "responses": {
                    "200": {
                        "description": "OK",
                        "schema": {
                            "$ref": "#/definitions/apis.ImageResponse"
                        }
                    },
                    "400": {
                        "description": "Bad request",
                        "schema": {
                            "$ref": "#/definitions/common.APIError"
                        }
                    },
                    "401": {
                        "description": "Not authorized",
                        "schema": {
                            "$ref": "#/definitions/common.APIError"
                        }
                    }
                }
            }
        },
        "/instance/{id}/interfaces": {
            "get": {
                "description": "list interfaces",
                "consumes": [
                    "application/json"
                ],
                "produces": [
                    "application/json"
                ],
                "tags": [
                    "Network"
                ],
                "summary": "list interfaces",
                "responses": {
                    "200": {
                        "description": "OK",
                        "schema": {
                            "type": "array",
                            "items": {
                                "$ref": "#/definitions/apis.InterfaceResponse"
                            }
                        }
                    },
                    "401": {
                        "description": "Not authorized",
                        "schema": {
                            "$ref": "#/definitions/common.APIError"
                        }
                    }
                }
            },
            "post": {
                "description": "create a interface",
                "consumes": [
                    "application/json"
                ],
                "produces": [
                    "application/json"
                ],
                "tags": [
                    "Network"
                ],
                "summary": "create a interface",
                "parameters": [
                    {
                        "description": "Interface create payload",
                        "name": "message",
                        "in": "body",
                        "required": true,
                        "schema": {
                            "$ref": "#/definitions/apis.InterfacePayload"
                        }
                    }
                ],
                "responses": {
                    "200": {
                        "description": "OK",
                        "schema": {
                            "$ref": "#/definitions/apis.InterfaceResponse"
                        }
                    },
                    "400": {
                        "description": "Bad request",
                        "schema": {
                            "$ref": "#/definitions/common.APIError"
                        }
                    },
                    "401": {
                        "description": "Not authorized",
                        "schema": {
                            "$ref": "#/definitions/common.APIError"
                        }
                    }
                }
            }
        },
        "/instance/{id}/interfaces/{id}": {
            "delete": {
                "description": "delete a interface",
                "consumes": [
                    "application/json"
                ],
                "produces": [
                    "application/json"
                ],
                "tags": [
                    "Network"
                ],
                "summary": "delete a interface",
                "responses": {
                    "204": {
                        "description": "No Content"
                    },
                    "400": {
                        "description": "Bad request",
                        "schema": {
                            "$ref": "#/definitions/common.APIError"
                        }
                    },
                    "401": {
                        "description": "Not authorized",
                        "schema": {
                            "$ref": "#/definitions/common.APIError"
                        }
                    }
                }
            }
        },
        "/instances": {
            "get": {
                "description": "list instances",
                "consumes": [
                    "application/json"
                ],
                "produces": [
                    "application/json"
                ],
                "tags": [
                    "Compute"
                ],
                "summary": "list instances",
                "responses": {
                    "200": {
                        "description": "OK",
                        "schema": {
                            "$ref": "#/definitions/apis.InstanceListResponse"
                        }
                    },
                    "401": {
                        "description": "Not authorized",
                        "schema": {
                            "$ref": "#/definitions/common.APIError"
                        }
                    }
                }
            },
            "post": {
                "description": "create a instance",
                "consumes": [
                    "application/json"
                ],
                "produces": [
                    "application/json"
                ],
                "tags": [
                    "Compute"
                ],
                "summary": "create a instance",
                "parameters": [
                    {
                        "description": "Instance create payload",
                        "name": "message",
                        "in": "body",
                        "required": true,
                        "schema": {
                            "$ref": "#/definitions/apis.InstancePayload"
                        }
                    }
                ],
                "responses": {
                    "200": {
                        "description": "OK",
                        "schema": {
                            "type": "array",
                            "items": {
                                "$ref": "#/definitions/apis.InstanceResponse"
                            }
                        }
                    },
                    "400": {
                        "description": "Bad request",
                        "schema": {
                            "$ref": "#/definitions/common.APIError"
                        }
                    },
                    "401": {
                        "description": "Not authorized",
                        "schema": {
                            "$ref": "#/definitions/common.APIError"
                        }
                    }
                }
            }
        },
        "/instances/:id/console": {
            "post": {
                "description": "create a console",
                "consumes": [
                    "application/json"
                ],
                "produces": [
                    "application/json"
                ],
                "tags": [
                    "Authorization"
                ],
                "summary": "create a console",
                "parameters": [
                    {
                        "type": "integer",
                        "description": "Instance ID",
                        "name": "id",
                        "in": "path",
                        "required": true
                    }
                ],
                "responses": {
                    "200": {
                        "description": "OK",
                        "schema": {
                            "$ref": "#/definitions/apis.ConsoleResponse"
                        }
                    },
                    "400": {
                        "description": "Bad request",
                        "schema": {
                            "$ref": "#/definitions/common.APIError"
                        }
                    },
                    "401": {
                        "description": "Not authorized",
                        "schema": {
                            "$ref": "#/definitions/common.APIError"
                        }
                    }
                }
            }
        },
        "/instances/id/interfaces/{interface_id}": {
            "get": {
                "description": "get a interface",
                "consumes": [
                    "application/json"
                ],
                "produces": [
                    "application/json"
                ],
                "tags": [
                    "Network"
                ],
                "summary": "get a interface",
                "responses": {
                    "200": {
                        "description": "OK",
                        "schema": {
                            "$ref": "#/definitions/apis.InterfaceResponse"
                        }
                    },
                    "400": {
                        "description": "Bad request",
                        "schema": {
                            "$ref": "#/definitions/common.APIError"
                        }
                    },
                    "401": {
                        "description": "Not authorized",
                        "schema": {
                            "$ref": "#/definitions/common.APIError"
                        }
                    }
                }
            },
            "patch": {
                "description": "patch a interface",
                "consumes": [
                    "application/json"
                ],
                "produces": [
                    "application/json"
                ],
                "tags": [
                    "Network"
                ],
                "summary": "patch a interface",
                "parameters": [
                    {
                        "description": "Interface patch payload",
                        "name": "message",
                        "in": "body",
                        "required": true,
                        "schema": {
                            "$ref": "#/definitions/apis.InterfacePatchPayload"
                        }
                    }
                ],
                "responses": {
                    "200": {
                        "description": "OK",
                        "schema": {
                            "$ref": "#/definitions/apis.InterfaceResponse"
                        }
                    },
                    "400": {
                        "description": "Bad request",
                        "schema": {
                            "$ref": "#/definitions/common.APIError"
                        }
                    },
                    "401": {
                        "description": "Not authorized",
                        "schema": {
                            "$ref": "#/definitions/common.APIError"
                        }
                    }
                }
            }
        },
        "/instances/{id}": {
            "get": {
                "description": "get a instance",
                "consumes": [
                    "application/json"
                ],
                "produces": [
                    "application/json"
                ],
                "tags": [
                    "Compute"
                ],
                "summary": "get a instance",
                "parameters": [
                    {
                        "type": "string",
                        "description": "Instance UUID",
                        "name": "id",
                        "in": "path",
                        "required": true
                    }
                ],
                "responses": {
                    "200": {
                        "description": "OK",
                        "schema": {
                            "$ref": "#/definitions/apis.InstanceResponse"
                        }
                    },
                    "400": {
                        "description": "Bad request",
                        "schema": {
                            "$ref": "#/definitions/common.APIError"
                        }
                    },
                    "401": {
                        "description": "Not authorized",
                        "schema": {
                            "$ref": "#/definitions/common.APIError"
                        }
                    }
                }
            },
            "delete": {
                "description": "delete a instance",
                "consumes": [
                    "application/json"
                ],
                "produces": [
                    "application/json"
                ],
                "tags": [
                    "Compute"
                ],
                "summary": "delete a instance",
                "parameters": [
                    {
                        "type": "integer",
                        "description": "Instance ID",
                        "name": "id",
                        "in": "path",
                        "required": true
                    }
                ],
                "responses": {
                    "200": {
                        "description": "OK"
                    },
                    "400": {
                        "description": "Bad request",
                        "schema": {
                            "$ref": "#/definitions/common.APIError"
                        }
                    },
                    "401": {
                        "description": "Not authorized",
                        "schema": {
                            "$ref": "#/definitions/common.APIError"
                        }
                    }
                }
            },
            "patch": {
                "description": "patch a instance",
                "consumes": [
                    "application/json"
                ],
                "produces": [
                    "application/json"
                ],
                "tags": [
                    "Compute"
                ],
                "summary": "patch a instance",
                "parameters": [
                    {
                        "description": "Instance patch payload",
                        "name": "message",
                        "in": "body",
                        "required": true,
                        "schema": {
                            "$ref": "#/definitions/apis.InstancePatchPayload"
                        }
                    }
                ],
                "responses": {
                    "200": {
                        "description": "OK",
                        "schema": {
                            "$ref": "#/definitions/apis.InstanceResponse"
                        }
                    },
                    "400": {
                        "description": "Bad request",
                        "schema": {
                            "$ref": "#/definitions/common.APIError"
                        }
                    },
                    "401": {
                        "description": "Not authorized",
                        "schema": {
                            "$ref": "#/definitions/common.APIError"
                        }
                    }
                }
            }
        },
        "/instances/{id}/reinstall": {
            "post": {
                "description": "reinstall a instance",
                "consumes": [
                    "application/json"
                ],
                "produces": [
                    "application/json"
                ],
                "tags": [
                    "Compute"
                ],
                "summary": "reinstall a instance",
                "parameters": [
                    {
                        "type": "string",
                        "description": "Instance UUID",
                        "name": "id",
                        "in": "path",
                        "required": true
                    },
                    {
                        "description": "Instance reinstall payload",
                        "name": "message",
                        "in": "body",
                        "required": true,
                        "schema": {
                            "$ref": "#/definitions/apis.InstanceReinstallPayload"
                        }
                    }
                ],
                "responses": {
                    "200": {
                        "description": "OK"
                    },
                    "400": {
                        "description": "Bad request",
                        "schema": {
                            "$ref": "#/definitions/common.APIError"
                        }
                    },
                    "401": {
                        "description": "Not authorized",
                        "schema": {
                            "$ref": "#/definitions/common.APIError"
                        }
                    }
                }
            }
        },
        "/instances/{id}/set_user_password": {
            "post": {
                "description": "set user password for a instance",
                "consumes": [
                    "application/json"
                ],
                "produces": [
                    "application/json"
                ],
                "tags": [
                    "Compute"
                ],
                "summary": "set user password for a instance",
                "parameters": [
                    {
                        "type": "string",
                        "description": "Instance UUID",
                        "name": "id",
                        "in": "path",
                        "required": true
                    },
                    {
                        "description": "Instance set user password payload",
                        "name": "message",
                        "in": "body",
                        "required": true,
                        "schema": {
                            "$ref": "#/definitions/apis.InstanceSetUserPasswordPayload"
                        }
                    }
                ],
                "responses": {
                    "200": {
                        "description": "OK"
                    },
                    "400": {
                        "description": "Bad request",
                        "schema": {
                            "$ref": "#/definitions/common.APIError"
                        }
                    },
                    "401": {
                        "description": "Not authorized",
                        "schema": {
                            "$ref": "#/definitions/common.APIError"
                        }
                    }
                }
            }
        },
        "/keys": {
            "get": {
                "description": "list keys",
                "consumes": [
                    "application/json"
                ],
                "produces": [
                    "application/json"
                ],
                "tags": [
                    "Authorization"
                ],
                "summary": "list keys",
                "responses": {
                    "200": {
                        "description": "OK",
                        "schema": {
                            "$ref": "#/definitions/apis.KeyListResponse"
                        }
                    },
                    "401": {
                        "description": "Not authorized",
                        "schema": {
                            "$ref": "#/definitions/common.APIError"
                        }
                    }
                }
            },
            "post": {
                "description": "create a key",
                "consumes": [
                    "application/json"
                ],
                "produces": [
                    "application/json"
                ],
                "tags": [
                    "Authorization"
                ],
                "summary": "create a key",
                "parameters": [
                    {
                        "description": "Key create payload",
                        "name": "message",
                        "in": "body",
                        "required": true,
                        "schema": {
                            "$ref": "#/definitions/apis.KeyPayload"
                        }
                    }
                ],
                "responses": {
                    "200": {
                        "description": "OK",
                        "schema": {
                            "$ref": "#/definitions/apis.KeyResponse"
                        }
                    },
                    "400": {
                        "description": "Bad request",
                        "schema": {
                            "$ref": "#/definitions/common.APIError"
                        }
                    },
                    "401": {
                        "description": "Not authorized",
                        "schema": {
                            "$ref": "#/definitions/common.APIError"
                        }
                    }
                }
            }
        },
        "/keys/{id}": {
            "get": {
                "description": "get a key",
                "consumes": [
                    "application/json"
                ],
                "produces": [
                    "application/json"
                ],
                "tags": [
                    "Authorization"
                ],
                "summary": "get a key",
                "responses": {
                    "200": {
                        "description": "OK",
                        "schema": {
                            "$ref": "#/definitions/apis.KeyResponse"
                        }
                    },
                    "400": {
                        "description": "Bad request",
                        "schema": {
                            "$ref": "#/definitions/common.APIError"
                        }
                    },
                    "401": {
                        "description": "Not authorized",
                        "schema": {
                            "$ref": "#/definitions/common.APIError"
                        }
                    }
                }
            },
            "delete": {
                "description": "delete a key",
                "consumes": [
                    "application/json"
                ],
                "produces": [
                    "application/json"
                ],
                "tags": [
                    "Authorization"
                ],
                "summary": "delete a key",
                "responses": {
                    "204": {
                        "description": "No Content"
                    },
                    "400": {
                        "description": "Bad request",
                        "schema": {
                            "$ref": "#/definitions/common.APIError"
                        }
                    },
                    "401": {
                        "description": "Not authorized",
                        "schema": {
                            "$ref": "#/definitions/common.APIError"
                        }
                    }
                }
            },
            "patch": {
                "description": "patch a key",
                "consumes": [
                    "application/json"
                ],
                "produces": [
                    "application/json"
                ],
                "tags": [
                    "Authorization"
                ],
                "summary": "patch a key",
                "parameters": [
                    {
                        "description": "Key patch payload",
                        "name": "message",
                        "in": "body",
                        "required": true,
                        "schema": {
                            "$ref": "#/definitions/apis.KeyPatchPayload"
                        }
                    }
                ],
                "responses": {
                    "200": {
                        "description": "OK",
                        "schema": {
                            "$ref": "#/definitions/apis.KeyResponse"
                        }
                    },
                    "400": {
                        "description": "Bad request",
                        "schema": {
                            "$ref": "#/definitions/common.APIError"
                        }
                    },
                    "401": {
                        "description": "Not authorized",
                        "schema": {
                            "$ref": "#/definitions/common.APIError"
                        }
                    }
                }
            }
        },
        "/login": {
            "post": {
                "description": "get token by user name",
                "consumes": [
                    "application/json"
                ],
                "produces": [
                    "application/json"
                ],
                "tags": [
                    "Authorization"
                ],
                "summary": "login to get the access token",
                "parameters": [
                    {
                        "description": "User Credential",
                        "name": "message",
                        "in": "body",
                        "required": true,
                        "schema": {
                            "$ref": "#/definitions/apis.UserPayload"
                        }
                    }
                ],
                "responses": {
                    "200": {
                        "description": "OK",
                        "schema": {
                            "$ref": "#/definitions/apis.UserResponse"
                        }
                    },
                    "401": {
                        "description": "Invalied user name or password",
                        "schema": {
                            "$ref": "#/definitions/common.APIError"
                        }
                    }
                }
            }
        },
        "/migrations": {
            "get": {
                "description": "list migrations",
                "consumes": [
                    "application/json"
                ],
                "produces": [
                    "application/json"
                ],
                "tags": [
                    "Compute"
                ],
                "summary": "list migrations",
                "responses": {
                    "200": {
                        "description": "OK",
                        "schema": {
                            "$ref": "#/definitions/apis.MigrationListResponse"
                        }
                    },
                    "401": {
                        "description": "Not authorized",
                        "schema": {
                            "$ref": "#/definitions/common.APIError"
                        }
                    }
                }
            },
            "post": {
                "description": "create a migration",
                "consumes": [
                    "application/json"
                ],
                "produces": [
                    "application/json"
                ],
                "tags": [
                    "Compute"
                ],
                "summary": "create a migration",
                "parameters": [
                    {
                        "description": "Migration create payload",
                        "name": "message",
                        "in": "body",
                        "required": true,
                        "schema": {
                            "$ref": "#/definitions/apis.MigrationPayload"
                        }
                    }
                ],
                "responses": {
                    "200": {
                        "description": "OK",
                        "schema": {
                            "type": "array",
                            "items": {
                                "$ref": "#/definitions/apis.MigrationResponse"
                            }
                        }
                    },
                    "400": {
                        "description": "Bad request",
                        "schema": {
                            "$ref": "#/definitions/common.APIError"
                        }
                    },
                    "401": {
                        "description": "Not authorized",
                        "schema": {
                            "$ref": "#/definitions/common.APIError"
                        }
                    }
                }
            }
        },
        "/migrations/{id}": {
            "get": {
                "description": "get a migration",
                "consumes": [
                    "application/json"
                ],
                "produces": [
                    "application/json"
                ],
                "tags": [
                    "Compute"
                ],
                "summary": "get a migration",
                "responses": {
                    "200": {
                        "description": "OK",
                        "schema": {
                            "$ref": "#/definitions/apis.MigrationResponse"
                        }
                    },
                    "400": {
                        "description": "Bad request",
                        "schema": {
                            "$ref": "#/definitions/common.APIError"
                        }
                    },
                    "401": {
                        "description": "Not authorized",
                        "schema": {
                            "$ref": "#/definitions/common.APIError"
                        }
                    }
                }
            }
        },
        "/orgs": {
            "get": {
                "description": "list orgs",
                "consumes": [
                    "application/json"
                ],
                "produces": [
                    "application/json"
                ],
                "tags": [
                    "Authorization"
                ],
                "summary": "list orgs",
                "responses": {
                    "200": {
                        "description": "OK",
                        "schema": {
                            "$ref": "#/definitions/apis.OrgListResponse"
                        }
                    },
                    "401": {
                        "description": "Not authorized",
                        "schema": {
                            "$ref": "#/definitions/common.APIError"
                        }
                    }
                }
            },
            "post": {
                "description": "create a org",
                "consumes": [
                    "application/json"
                ],
                "produces": [
                    "application/json"
                ],
                "tags": [
                    "Authorization"
                ],
                "summary": "create a org",
                "parameters": [
                    {
                        "description": "Org create payload",
                        "name": "message",
                        "in": "body",
                        "required": true,
                        "schema": {
                            "$ref": "#/definitions/apis.OrgPayload"
                        }
                    }
                ],
                "responses": {
                    "200": {
                        "description": "OK",
                        "schema": {
                            "$ref": "#/definitions/apis.OrgResponse"
                        }
                    },
                    "400": {
                        "description": "Bad request",
                        "schema": {
                            "$ref": "#/definitions/common.APIError"
                        }
                    },
                    "401": {
                        "description": "Not authorized",
                        "schema": {
                            "$ref": "#/definitions/common.APIError"
                        }
                    }
                }
            }
        },
        "/orgs/{id}": {
            "get": {
                "description": "get a org",
                "consumes": [
                    "application/json"
                ],
                "produces": [
                    "application/json"
                ],
                "tags": [
                    "Authorization"
                ],
                "summary": "get a org",
                "responses": {
                    "200": {
                        "description": "OK",
                        "schema": {
                            "$ref": "#/definitions/apis.OrgResponse"
                        }
                    },
                    "400": {
                        "description": "Bad request",
                        "schema": {
                            "$ref": "#/definitions/common.APIError"
                        }
                    },
                    "401": {
                        "description": "Not authorized",
                        "schema": {
                            "$ref": "#/definitions/common.APIError"
                        }
                    }
                }
            },
            "delete": {
                "description": "delete a org",
                "consumes": [
                    "application/json"
                ],
                "produces": [
                    "application/json"
                ],
                "tags": [
                    "Authorization"
                ],
                "summary": "delete a org",
                "responses": {
                    "204": {
                        "description": "No Content"
                    },
                    "400": {
                        "description": "Bad request",
                        "schema": {
                            "$ref": "#/definitions/common.APIError"
                        }
                    },
                    "401": {
                        "description": "Not authorized",
                        "schema": {
                            "$ref": "#/definitions/common.APIError"
                        }
                    }
                }
            },
            "patch": {
                "description": "patch a org",
                "consumes": [
                    "application/json"
                ],
                "produces": [
                    "application/json"
                ],
                "tags": [
                    "Authorization"
                ],
                "summary": "patch a org",
                "parameters": [
                    {
                        "description": "Org patch payload",
                        "name": "message",
                        "in": "body",
                        "required": true,
                        "schema": {
                            "$ref": "#/definitions/apis.OrgPatchPayload"
                        }
                    }
                ],
                "responses": {
                    "200": {
                        "description": "OK",
                        "schema": {
                            "$ref": "#/definitions/apis.OrgResponse"
                        }
                    },
                    "400": {
                        "description": "Bad request",
                        "schema": {
                            "$ref": "#/definitions/common.APIError"
                        }
                    },
                    "401": {
                        "description": "Not authorized",
                        "schema": {
                            "$ref": "#/definitions/common.APIError"
                        }
                    }
                }
            }
        },
        "/security_groups": {
            "get": {
                "description": "list secgroups",
                "consumes": [
                    "application/json"
                ],
                "produces": [
                    "application/json"
                ],
                "tags": [
                    "Network"
                ],
                "summary": "list secgroups",
                "responses": {
                    "200": {
                        "description": "OK",
                        "schema": {
                            "$ref": "#/definitions/apis.SecurityGroupListResponse"
                        }
                    },
                    "401": {
                        "description": "Not authorized",
                        "schema": {
                            "$ref": "#/definitions/common.APIError"
                        }
                    }
                }
            },
            "post": {
                "description": "create a secgroup",
                "consumes": [
                    "application/json"
                ],
                "produces": [
                    "application/json"
                ],
                "tags": [
                    "Network"
                ],
                "summary": "create a secgroup",
                "parameters": [
                    {
                        "description": "Secgroup create payload",
                        "name": "message",
                        "in": "body",
                        "required": true,
                        "schema": {
                            "$ref": "#/definitions/apis.SecurityGroupPayload"
                        }
                    }
                ],
                "responses": {
                    "200": {
                        "description": "OK",
                        "schema": {
                            "$ref": "#/definitions/apis.SecurityGroupResponse"
                        }
                    },
                    "400": {
                        "description": "Bad request",
                        "schema": {
                            "$ref": "#/definitions/common.APIError"
                        }
                    },
                    "401": {
                        "description": "Not authorized",
                        "schema": {
                            "$ref": "#/definitions/common.APIError"
                        }
                    }
                }
            }
        },
        "/security_groups/{id}": {
            "get": {
                "description": "get a secgroup",
                "consumes": [
                    "application/json"
                ],
                "produces": [
                    "application/json"
                ],
                "tags": [
                    "Network"
                ],
                "summary": "get a secgroup",
                "responses": {
                    "200": {
                        "description": "OK",
                        "schema": {
                            "$ref": "#/definitions/apis.SecurityGroupResponse"
                        }
                    },
                    "400": {
                        "description": "Bad request",
                        "schema": {
                            "$ref": "#/definitions/common.APIError"
                        }
                    },
                    "401": {
                        "description": "Not authorized",
                        "schema": {
                            "$ref": "#/definitions/common.APIError"
                        }
                    }
                }
            },
            "delete": {
                "description": "delete a secgroup",
                "consumes": [
                    "application/json"
                ],
                "produces": [
                    "application/json"
                ],
                "tags": [
                    "Network"
                ],
                "summary": "delete a secgroup",
                "responses": {
                    "204": {
                        "description": "No Content"
                    },
                    "400": {
                        "description": "Bad request",
                        "schema": {
                            "$ref": "#/definitions/common.APIError"
                        }
                    },
                    "401": {
                        "description": "Not authorized",
                        "schema": {
                            "$ref": "#/definitions/common.APIError"
                        }
                    }
                }
            },
            "patch": {
                "description": "patch a secgroup",
                "consumes": [
                    "application/json"
                ],
                "produces": [
                    "application/json"
                ],
                "tags": [
                    "Network"
                ],
                "summary": "patch a secgroup",
                "parameters": [
                    {
                        "description": "Secgroup patch payload",
                        "name": "message",
                        "in": "body",
                        "required": true,
                        "schema": {
                            "$ref": "#/definitions/apis.SecurityGroupPatchPayload"
                        }
                    }
                ],
                "responses": {
                    "200": {
                        "description": "OK",
                        "schema": {
                            "$ref": "#/definitions/apis.SecurityGroupResponse"
                        }
                    },
                    "400": {
                        "description": "Bad request",
                        "schema": {
                            "$ref": "#/definitions/common.APIError"
                        }
                    },
                    "401": {
                        "description": "Not authorized",
                        "schema": {
                            "$ref": "#/definitions/common.APIError"
                        }
                    }
                }
            }
        },
        "/security_groups/{id}/rules": {
            "get": {
                "description": "list secrules",
                "consumes": [
                    "application/json"
                ],
                "produces": [
                    "application/json"
                ],
                "tags": [
                    "Network"
                ],
                "summary": "list secrules",
                "responses": {
                    "200": {
                        "description": "OK",
                        "schema": {
                            "$ref": "#/definitions/apis.SecruleListResponse"
                        }
                    },
                    "401": {
                        "description": "Not authorized",
                        "schema": {
                            "$ref": "#/definitions/common.APIError"
                        }
                    }
                }
            },
            "post": {
                "description": "create a secrule",
                "consumes": [
                    "application/json"
                ],
                "produces": [
                    "application/json"
                ],
                "tags": [
                    "Network"
                ],
                "summary": "create a secrule",
                "parameters": [
                    {
                        "description": "Secrule create payload",
                        "name": "message",
                        "in": "body",
                        "required": true,
                        "schema": {
                            "$ref": "#/definitions/apis.SecurityRulePayload"
                        }
                    }
                ],
                "responses": {
                    "200": {
                        "description": "OK",
                        "schema": {
                            "$ref": "#/definitions/apis.SecruleResponse"
                        }
                    },
                    "400": {
                        "description": "Bad request",
                        "schema": {
                            "$ref": "#/definitions/common.APIError"
                        }
                    },
                    "401": {
                        "description": "Not authorized",
                        "schema": {
                            "$ref": "#/definitions/common.APIError"
                        }
                    }
                }
            }
        },
        "/security_groups/{id}/rules/{rule_id}": {
            "get": {
                "description": "get a secrule",
                "consumes": [
                    "application/json"
                ],
                "produces": [
                    "application/json"
                ],
                "tags": [
                    "Network"
                ],
                "summary": "get a secrule",
                "responses": {
                    "200": {
                        "description": "OK",
                        "schema": {
                            "$ref": "#/definitions/apis.SecruleResponse"
                        }
                    },
                    "400": {
                        "description": "Bad request",
                        "schema": {
                            "$ref": "#/definitions/common.APIError"
                        }
                    },
                    "401": {
                        "description": "Not authorized",
                        "schema": {
                            "$ref": "#/definitions/common.APIError"
                        }
                    }
                }
            },
            "delete": {
                "description": "delete a secrule",
                "consumes": [
                    "application/json"
                ],
                "produces": [
                    "application/json"
                ],
                "tags": [
                    "Network"
                ],
                "summary": "delete a secrule",
                "responses": {
                    "204": {
                        "description": "No Content"
                    },
                    "400": {
                        "description": "Bad request",
                        "schema": {
                            "$ref": "#/definitions/common.APIError"
                        }
                    },
                    "401": {
                        "description": "Not authorized",
                        "schema": {
                            "$ref": "#/definitions/common.APIError"
                        }
                    }
                }
            }
        },
        "/subnets": {
            "get": {
                "description": "list subnets",
                "consumes": [
                    "application/json"
                ],
                "produces": [
                    "application/json"
                ],
                "tags": [
                    "Network"
                ],
                "summary": "list subnets",
                "responses": {
                    "200": {
                        "description": "OK",
                        "schema": {
                            "$ref": "#/definitions/apis.SubnetListResponse"
                        }
                    },
                    "401": {
                        "description": "Not authorized",
                        "schema": {
                            "$ref": "#/definitions/common.APIError"
                        }
                    }
                }
            },
            "post": {
                "description": "create a subnet",
                "consumes": [
                    "application/json"
                ],
                "produces": [
                    "application/json"
                ],
                "tags": [
                    "Network"
                ],
                "summary": "create a subnet",
                "parameters": [
                    {
                        "description": "Subnet create payload",
                        "name": "message",
                        "in": "body",
                        "required": true,
                        "schema": {
                            "$ref": "#/definitions/apis.SubnetPayload"
                        }
                    }
                ],
                "responses": {
                    "200": {
                        "description": "OK",
                        "schema": {
                            "$ref": "#/definitions/apis.SubnetResponse"
                        }
                    },
                    "400": {
                        "description": "Bad request",
                        "schema": {
                            "$ref": "#/definitions/common.APIError"
                        }
                    },
                    "401": {
                        "description": "Not authorized",
                        "schema": {
                            "$ref": "#/definitions/common.APIError"
                        }
                    }
                }
            }
        },
        "/subnets/{id}": {
            "get": {
                "description": "get a subnet",
                "consumes": [
                    "application/json"
                ],
                "produces": [
                    "application/json"
                ],
                "tags": [
                    "Network"
                ],
                "summary": "get a subnet",
                "responses": {
                    "200": {
                        "description": "OK",
                        "schema": {
                            "$ref": "#/definitions/apis.SubnetResponse"
                        }
                    },
                    "400": {
                        "description": "Bad request",
                        "schema": {
                            "$ref": "#/definitions/common.APIError"
                        }
                    },
                    "401": {
                        "description": "Not authorized",
                        "schema": {
                            "$ref": "#/definitions/common.APIError"
                        }
                    }
                }
            },
            "delete": {
                "description": "delete a subnet",
                "consumes": [
                    "application/json"
                ],
                "produces": [
                    "application/json"
                ],
                "tags": [
                    "Network"
                ],
                "summary": "delete a subnet",
                "responses": {
                    "204": {
                        "description": "No Content"
                    },
                    "400": {
                        "description": "Bad request",
                        "schema": {
                            "$ref": "#/definitions/common.APIError"
                        }
                    },
                    "401": {
                        "description": "Not authorized",
                        "schema": {
                            "$ref": "#/definitions/common.APIError"
                        }
                    }
                }
            },
            "patch": {
                "description": "patch a subnet",
                "consumes": [
                    "application/json"
                ],
                "produces": [
                    "application/json"
                ],
                "tags": [
                    "Network"
                ],
                "summary": "patch a subnet",
                "parameters": [
                    {
                        "description": "Subnet patch payload",
                        "name": "message",
                        "in": "body",
                        "required": true,
                        "schema": {
                            "$ref": "#/definitions/apis.SubnetPatchPayload"
                        }
                    }
                ],
                "responses": {
                    "200": {
                        "description": "OK",
                        "schema": {
                            "$ref": "#/definitions/apis.SubnetResponse"
                        }
                    },
                    "400": {
                        "description": "Bad request",
                        "schema": {
                            "$ref": "#/definitions/common.APIError"
                        }
                    },
                    "401": {
                        "description": "Not authorized",
                        "schema": {
                            "$ref": "#/definitions/common.APIError"
                        }
                    }
                }
            }
        },
        "/users": {
            "get": {
                "description": "list users",
                "consumes": [
                    "application/json"
                ],
                "produces": [
                    "application/json"
                ],
                "tags": [
                    "Authorization"
                ],
                "summary": "list users",
                "responses": {
                    "200": {
                        "description": "OK",
                        "schema": {
                            "$ref": "#/definitions/apis.UserListResponse"
                        }
                    },
                    "401": {
                        "description": "Not authorized",
                        "schema": {
                            "$ref": "#/definitions/common.APIError"
                        }
                    }
                }
            },
            "post": {
                "description": "create a user",
                "consumes": [
                    "application/json"
                ],
                "produces": [
                    "application/json"
                ],
                "tags": [
                    "Authorization"
                ],
                "summary": "create a user",
                "parameters": [
                    {
                        "description": "User create payload",
                        "name": "message",
                        "in": "body",
                        "required": true,
                        "schema": {
                            "$ref": "#/definitions/apis.UserPayload"
                        }
                    }
                ],
                "responses": {
                    "200": {
                        "description": "OK",
                        "schema": {
                            "$ref": "#/definitions/apis.UserResponse"
                        }
                    },
                    "400": {
                        "description": "Bad request",
                        "schema": {
                            "$ref": "#/definitions/common.APIError"
                        }
                    },
                    "401": {
                        "description": "Not authorized",
                        "schema": {
                            "$ref": "#/definitions/common.APIError"
                        }
                    }
                }
            }
        },
        "/users/{id}": {
            "get": {
                "description": "get a user",
                "consumes": [
                    "application/json"
                ],
                "produces": [
                    "application/json"
                ],
                "tags": [
                    "Authorization"
                ],
                "summary": "get a user",
                "responses": {
                    "200": {
                        "description": "OK",
                        "schema": {
                            "$ref": "#/definitions/apis.UserResponse"
                        }
                    },
                    "400": {
                        "description": "Bad request",
                        "schema": {
                            "$ref": "#/definitions/common.APIError"
                        }
                    },
                    "401": {
                        "description": "Not authorized",
                        "schema": {
                            "$ref": "#/definitions/common.APIError"
                        }
                    }
                }
            },
            "delete": {
                "description": "delete a user",
                "consumes": [
                    "application/json"
                ],
                "produces": [
                    "application/json"
                ],
                "tags": [
                    "Authorization"
                ],
                "summary": "delete a user",
                "responses": {
                    "204": {
                        "description": "No Content"
                    },
                    "400": {
                        "description": "Bad request",
                        "schema": {
                            "$ref": "#/definitions/common.APIError"
                        }
                    },
                    "401": {
                        "description": "Not authorized",
                        "schema": {
                            "$ref": "#/definitions/common.APIError"
                        }
                    }
                }
            },
            "patch": {
                "description": "patch a user",
                "consumes": [
                    "application/json"
                ],
                "produces": [
                    "application/json"
                ],
                "tags": [
                    "Authorization"
                ],
                "summary": "patch a user",
                "parameters": [
                    {
                        "description": "User patch payload",
                        "name": "message",
                        "in": "body",
                        "required": true,
                        "schema": {
                            "$ref": "#/definitions/apis.UserPatchPayload"
                        }
                    }
                ],
                "responses": {
                    "200": {
                        "description": "OK",
                        "schema": {
                            "$ref": "#/definitions/apis.UserResponse"
                        }
                    },
                    "400": {
                        "description": "Bad request",
                        "schema": {
                            "$ref": "#/definitions/common.APIError"
                        }
                    },
                    "401": {
                        "description": "Not authorized",
                        "schema": {
                            "$ref": "#/definitions/common.APIError"
                        }
                    }
                }
            }
        },
        "/version": {
            "get": {
                "description": "get version",
                "consumes": [
                    "application/json"
                ],
                "produces": [
                    "application/json"
                ],
                "tags": [
                    "Compute"
                ],
                "summary": "get version",
                "responses": {
                    "200": {
                        "description": "OK",
                        "schema": {
                            "$ref": "#/definitions/apis.VersionResponse"
                        }
                    },
                    "400": {
                        "description": "Bad request",
                        "schema": {
                            "$ref": "#/definitions/common.APIError"
                        }
                    },
                    "401": {
                        "description": "Not authorized",
                        "schema": {
                            "$ref": "#/definitions/common.APIError"
                        }
                    }
                }
            }
        },
        "/volumes": {
            "get": {
                "description": "list volumes",
                "consumes": [
                    "application/json"
                ],
                "produces": [
                    "application/json"
                ],
                "tags": [
                    "Compute"
                ],
                "summary": "list volumes",
                "responses": {
                    "200": {
                        "description": "OK",
                        "schema": {
                            "$ref": "#/definitions/apis.VolumeListResponse"
                        }
                    },
                    "401": {
                        "description": "Not authorized",
                        "schema": {
                            "$ref": "#/definitions/common.APIError"
                        }
                    }
                }
            },
            "post": {
                "description": "create a volume",
                "consumes": [
                    "application/json"
                ],
                "produces": [
                    "application/json"
                ],
                "tags": [
                    "Compute"
                ],
                "summary": "create a volume",
                "parameters": [
                    {
                        "description": "Volume create payload",
                        "name": "message",
                        "in": "body",
                        "required": true,
                        "schema": {
                            "$ref": "#/definitions/apis.VolumePayload"
                        }
                    }
                ],
                "responses": {
                    "200": {
                        "description": "OK",
                        "schema": {
                            "$ref": "#/definitions/apis.VolumeResponse"
                        }
                    },
                    "400": {
                        "description": "Bad request",
                        "schema": {
                            "$ref": "#/definitions/common.APIError"
                        }
                    },
                    "401": {
                        "description": "Not authorized",
                        "schema": {
                            "$ref": "#/definitions/common.APIError"
                        }
                    }
                }
            }
        },
        "/volumes/{id}": {
            "get": {
                "description": "get a volume",
                "consumes": [
                    "application/json"
                ],
                "produces": [
                    "application/json"
                ],
                "tags": [
                    "Compute"
                ],
                "summary": "get a volume",
                "parameters": [
                    {
                        "type": "string",
                        "description": "Volume UUID",
                        "name": "id",
                        "in": "path",
                        "required": true
                    }
                ],
                "responses": {
                    "200": {
                        "description": "OK",
                        "schema": {
                            "$ref": "#/definitions/apis.VolumeResponse"
                        }
                    },
                    "400": {
                        "description": "Bad request",
                        "schema": {
                            "$ref": "#/definitions/common.APIError"
                        }
                    },
                    "401": {
                        "description": "Not authorized",
                        "schema": {
                            "$ref": "#/definitions/common.APIError"
                        }
                    }
                }
            },
            "delete": {
                "description": "delete a volume",
                "consumes": [
                    "application/json"
                ],
                "produces": [
                    "application/json"
                ],
                "tags": [
                    "Compute"
                ],
                "summary": "delete a volume",
                "responses": {
                    "204": {
                        "description": "No Content"
                    },
                    "400": {
                        "description": "Bad request",
                        "schema": {
                            "$ref": "#/definitions/common.APIError"
                        }
                    },
                    "401": {
                        "description": "Not authorized",
                        "schema": {
                            "$ref": "#/definitions/common.APIError"
                        }
                    }
                }
            },
            "patch": {
                "description": "patch a volume",
                "consumes": [
                    "application/json"
                ],
                "produces": [
                    "application/json"
                ],
                "tags": [
                    "Compute"
                ],
                "summary": "patch a volume",
                "parameters": [
                    {
                        "description": "Volume patch payload",
                        "name": "message",
                        "in": "body",
                        "required": true,
                        "schema": {
                            "$ref": "#/definitions/apis.VolumePatchPayload"
                        }
                    }
                ],
                "responses": {
                    "200": {
                        "description": "OK",
                        "schema": {
                            "$ref": "#/definitions/apis.VolumeResponse"
                        }
                    },
                    "400": {
                        "description": "Bad request",
                        "schema": {
                            "$ref": "#/definitions/common.APIError"
                        }
                    },
                    "401": {
                        "description": "Not authorized",
                        "schema": {
                            "$ref": "#/definitions/common.APIError"
                        }
                    }
                }
            }
        },
        "/vpcs": {
            "get": {
                "description": "list vpcs",
                "consumes": [
                    "application/json"
                ],
                "produces": [
                    "application/json"
                ],
                "tags": [
                    "Network"
                ],
                "summary": "list vpcs",
                "responses": {
                    "200": {
                        "description": "OK",
                        "schema": {
                            "$ref": "#/definitions/apis.VPCListResponse"
                        }
                    },
                    "401": {
                        "description": "Not authorized",
                        "schema": {
                            "$ref": "#/definitions/common.APIError"
                        }
                    }
                }
            },
            "post": {
                "description": "create a vpc",
                "consumes": [
                    "application/json"
                ],
                "produces": [
                    "application/json"
                ],
                "tags": [
                    "Network"
                ],
                "summary": "create a vpc",
                "parameters": [
                    {
                        "description": "VPC create payload",
                        "name": "message",
                        "in": "body",
                        "required": true,
                        "schema": {
                            "$ref": "#/definitions/apis.VPCPayload"
                        }
                    }
                ],
                "responses": {
                    "200": {
                        "description": "OK",
                        "schema": {
                            "$ref": "#/definitions/apis.VPCResponse"
                        }
                    },
                    "400": {
                        "description": "Bad request",
                        "schema": {
                            "$ref": "#/definitions/common.APIError"
                        }
                    },
                    "401": {
                        "description": "Not authorized",
                        "schema": {
                            "$ref": "#/definitions/common.APIError"
                        }
                    }
                }
            }
        },
        "/vpcs/{id}": {
            "get": {
                "description": "get a vpc",
                "consumes": [
                    "application/json"
                ],
                "produces": [
                    "application/json"
                ],
                "tags": [
                    "Network"
                ],
                "summary": "get a vpc",
                "responses": {
                    "200": {
                        "description": "OK",
                        "schema": {
                            "$ref": "#/definitions/apis.VPCResponse"
                        }
                    },
                    "400": {
                        "description": "Bad request",
                        "schema": {
                            "$ref": "#/definitions/common.APIError"
                        }
                    },
                    "401": {
                        "description": "Not authorized",
                        "schema": {
                            "$ref": "#/definitions/common.APIError"
                        }
                    }
                }
            },
            "delete": {
                "description": "delete a vpc",
                "consumes": [
                    "application/json"
                ],
                "produces": [
                    "application/json"
                ],
                "tags": [
                    "Network"
                ],
                "summary": "delete a vpc",
                "responses": {
                    "204": {
                        "description": "No Content"
                    },
                    "400": {
                        "description": "Bad request",
                        "schema": {
                            "$ref": "#/definitions/common.APIError"
                        }
                    },
                    "401": {
                        "description": "Not authorized",
                        "schema": {
                            "$ref": "#/definitions/common.APIError"
                        }
                    }
                }
            },
            "patch": {
                "description": "patch a vpc",
                "consumes": [
                    "application/json"
                ],
                "produces": [
                    "application/json"
                ],
                "tags": [
                    "Network"
                ],
                "summary": "patch a vpc",
                "parameters": [
                    {
                        "description": "VPC patch payload",
                        "name": "message",
                        "in": "body",
                        "required": true,
                        "schema": {
                            "$ref": "#/definitions/apis.VPCPatchPayload"
                        }
                    }
                ],
                "responses": {
                    "200": {
                        "description": "OK",
                        "schema": {
                            "$ref": "#/definitions/apis.VPCResponse"
                        }
                    },
                    "400": {
                        "description": "Bad request",
                        "schema": {
                            "$ref": "#/definitions/common.APIError"
                        }
                    },
                    "401": {
                        "description": "Not authorized",
                        "schema": {
                            "$ref": "#/definitions/common.APIError"
                        }
                    }
                }
            }
        },
        "/zones": {
            "get": {
                "description": "list zonevisors",
                "consumes": [
                    "application/json"
                ],
                "produces": [
                    "application/json"
                ],
                "tags": [
                    "Zone"
                ],
                "summary": "list zonevisors",
                "responses": {
                    "200": {
                        "description": "OK",
                        "schema": {
                            "$ref": "#/definitions/apis.ZoneListResponse"
                        }
                    },
                    "401": {
                        "description": "Not authorized",
                        "schema": {
                            "$ref": "#/definitions/common.APIError"
                        }
                    }
                }
            }
        },
        "/zones/{name}": {
            "get": {
                "description": "get a zonevisor",
                "consumes": [
                    "application/json"
                ],
                "produces": [
                    "application/json"
                ],
                "tags": [
                    "Zone"
                ],
                "summary": "get a zonevisor",
                "responses": {
                    "200": {
                        "description": "OK",
                        "schema": {
                            "$ref": "#/definitions/apis.ZoneResponse"
                        }
                    },
                    "400": {
                        "description": "Bad request",
                        "schema": {
                            "$ref": "#/definitions/common.APIError"
                        }
                    },
                    "401": {
                        "description": "Not authorized",
                        "schema": {
                            "$ref": "#/definitions/common.APIError"
                        }
                    }
                }
            }
        }
    },
    "definitions": {
        "apis.ConsoleResponse": {
            "type": "object",
            "properties": {
                "console_url": {
                    "type": "string"
                },
                "instance": {
                    "$ref": "#/definitions/common.ResourceReference"
                },
                "token": {
                    "type": "string"
                }
            }
        },
        "apis.FlavorListResponse": {
            "type": "object",
            "properties": {
                "flavors": {
                    "type": "array",
                    "items": {
                        "$ref": "#/definitions/apis.FlavorResponse"
                    }
                },
                "limit": {
                    "type": "integer"
                },
                "offset": {
                    "type": "integer"
                },
                "total": {
                    "type": "integer"
                }
            }
        },
        "apis.FlavorPayload": {
            "type": "object",
            "required": [
                "cpu",
                "disk",
                "memory",
                "name"
            ],
            "properties": {
                "cpu": {
                    "type": "integer",
                    "minimum": 1
                },
                "disk": {
                    "type": "integer",
                    "minimum": 1
                },
                "memory": {
                    "type": "integer",
                    "minimum": 16
                },
                "name": {
                    "type": "string",
                    "maxLength": 32,
                    "minLength": 2
                }
            }
        },
        "apis.FlavorResponse": {
            "type": "object",
            "properties": {
                "cpu": {
                    "type": "integer"
                },
                "disk": {
                    "type": "integer"
                },
                "memory": {
                    "type": "integer"
                },
                "name": {
                    "type": "string"
                }
            }
        },
        "apis.FloatingIpInfo": {
            "type": "object",
            "properties": {
                "created_at": {
                    "type": "string"
                },
                "id": {
                    "type": "string"
                },
                "ip_address": {
                    "type": "string"
                },
                "name": {
                    "type": "string"
                },
                "owner": {
                    "type": "string"
                },
                "updated_at": {
                    "type": "string"
                }
            }
        },
        "apis.FloatingIpListResponse": {
            "type": "object",
            "properties": {
                "floating_ips": {
                    "type": "array",
                    "items": {
                        "$ref": "#/definitions/apis.FloatingIpResponse"
                    }
                },
                "limit": {
                    "type": "integer"
                },
                "offset": {
                    "type": "integer"
                },
                "total": {
                    "type": "integer"
                }
            }
        },
        "apis.FloatingIpPatchPayload": {
            "type": "object",
            "properties": {
                "inbound": {
                    "type": "integer",
                    "maximum": 20000,
                    "minimum": 1
                },
                "instance": {
                    "$ref": "#/definitions/common.BaseID"
                },
                "outbound": {
                    "type": "integer",
                    "maximum": 20000,
                    "minimum": 1
                }
            }
        },
        "apis.FloatingIpPayload": {
            "type": "object",
            "required": [
                "name"
            ],
            "properties": {
                "inbound": {
                    "type": "integer",
                    "maximum": 20000,
                    "minimum": 1
                },
                "instance": {
                    "$ref": "#/definitions/common.BaseID"
                },
                "name": {
                    "type": "string",
                    "maxLength": 32,
                    "minLength": 2
                },
                "outbound": {
                    "type": "integer",
                    "maximum": 20000,
                    "minimum": 1
                },
                "public_ip": {
                    "type": "string"
                },
                "public_subnet": {
                    "$ref": "#/definitions/common.BaseReference"
                }
            }
        },
        "apis.FloatingIpResponse": {
            "type": "object",
            "properties": {
                "created_at": {
                    "type": "string"
                },
                "id": {
                    "type": "string"
                },
                "inbound": {
                    "type": "integer"
                },
                "name": {
                    "type": "string"
                },
                "outbound": {
                    "type": "integer"
                },
                "owner": {
                    "type": "string"
                },
                "public_ip": {
                    "type": "string"
                },
                "target_interface": {
                    "$ref": "#/definitions/apis.TargetInterface"
                },
                "updated_at": {
                    "type": "string"
                },
                "vpc": {
                    "$ref": "#/definitions/common.BaseReference"
                }
            }
        },
        "apis.HyperListResponse": {
            "type": "object",
            "properties": {
                "hypers": {
                    "type": "array",
                    "items": {
                        "$ref": "#/definitions/apis.HyperResponse"
                    }
                },
                "limit": {
                    "type": "integer"
                },
                "offset": {
                    "type": "integer"
                },
                "total": {
                    "type": "integer"
                }
            }
        },
        "apis.HyperResponse": {
            "type": "object",
            "properties": {
                "cpu": {
                    "type": "integer"
                },
                "disk": {
                    "type": "integer"
                },
                "id": {
                    "type": "string"
                },
                "memory": {
                    "type": "integer"
                },
                "name": {
                    "type": "string",
                    "maxLength": 32,
                    "minLength": 2
                }
            }
        },
        "apis.ImageListResponse": {
            "type": "object",
            "properties": {
                "images": {
                    "type": "array",
                    "items": {
                        "$ref": "#/definitions/apis.ImageResponse"
                    }
                },
                "limit": {
                    "type": "integer"
                },
                "offset": {
                    "type": "integer"
                },
                "total": {
                    "type": "integer"
                }
            }
        },
        "apis.ImagePatchPayload": {
            "type": "object"
        },
        "apis.ImagePayload": {
            "type": "object",
            "required": [
                "download_url",
                "name",
                "os_code",
                "os_version",
                "user"
            ],
            "properties": {
                "download_url": {
                    "type": "string"
                },
                "instance_uuid": {
                    "type": "string"
                },
                "name": {
                    "type": "string",
                    "maxLength": 32,
                    "minLength": 2
                },
                "os_code": {
                    "type": "string",
                    "enum": [
                        "linux",
                        "windows",
                        "other"
                    ]
                },
                "os_version": {
                    "type": "string",
                    "maxLength": 32,
                    "minLength": 2
                },
                "user": {
                    "type": "string",
                    "maxLength": 32,
                    "minLength": 2
                },
                "uuid": {
                    "type": "string"
                }
            }
        },
        "apis.ImageResponse": {
            "type": "object",
            "properties": {
                "architecture": {
                    "type": "string"
                },
                "created_at": {
                    "type": "string"
                },
                "format": {
                    "type": "string"
                },
                "id": {
                    "type": "string"
                },
                "name": {
                    "type": "string"
                },
                "os_code": {
                    "type": "string"
                },
                "owner": {
                    "type": "string"
                },
                "size": {
                    "type": "integer"
                },
                "status": {
                    "type": "string"
                },
                "updated_at": {
                    "type": "string"
                },
                "user": {
                    "type": "string"
                }
            }
        },
        "apis.InstanceInfo": {
            "type": "object",
            "properties": {
                "created_at": {
                    "type": "string"
                },
                "hostname": {
                    "type": "string"
                },
                "id": {
                    "type": "string"
                },
                "name": {
                    "type": "string"
                },
                "owner": {
                    "type": "string"
                },
                "updated_at": {
                    "type": "string"
                }
            }
        },
        "apis.InstanceListResponse": {
            "type": "object",
            "properties": {
                "instances": {
                    "type": "array",
                    "items": {
                        "$ref": "#/definitions/apis.InstanceResponse"
                    }
                },
                "limit": {
                    "type": "integer"
                },
                "offset": {
                    "type": "integer"
                },
                "total": {
                    "type": "integer"
                }
            }
        },
        "apis.InstancePatchPayload": {
            "type": "object",
            "properties": {
                "flavor": {
                    "type": "string",
                    "maxLength": 32,
                    "minLength": 1
                },
                "hostname": {
                    "type": "string"
                },
                "power_action": {
                    "enum": [
                        "stop",
                        "hard_stop",
                        "start",
                        "restart",
                        "hard_restart",
                        "pause",
                        "resume"
                    ],
                    "allOf": [
                        {
                            "$ref": "#/definitions/common.PowerAction"
                        }
                    ]
                }
            }
        },
        "apis.InstancePayload": {
            "type": "object",
            "required": [
                "hostname",
                "image",
                "primary_interface",
                "zone"
            ],
            "properties": {
                "count": {
                    "type": "integer",
                    "maximum": 16,
                    "minimum": 1
                },
                "cpu": {
                    "type": "integer",
                    "minimum": 1
                },
                "disk": {
                    "type": "integer",
                    "minimum": 1
                },
                "flavor": {
                    "type": "string",
                    "maxLength": 32,
                    "minLength": 1
                },
                "hostname": {
                    "type": "string"
                },
                "hypervisor": {
                    "type": "integer",
                    "maximum": 65535,
                    "minimum": 0
                },
                "image": {
                    "$ref": "#/definitions/common.BaseReference"
                },
                "keys": {
                    "type": "array",
                    "maxItems": 16,
                    "minItems": 0,
                    "items": {
                        "$ref": "#/definitions/common.BaseReference"
                    }
                },
                "login_port": {
                    "type": "integer",
                    "maximum": 65535,
                    "minimum": 0
                },
                "memory": {
                    "type": "integer",
                    "minimum": 1
                },
                "primary_interface": {
                    "$ref": "#/definitions/apis.InterfacePayload"
                },
                "root_passwd": {
                    "type": "string",
                    "maxLength": 32,
                    "minLength": 8
                },
                "secondary_interfaces": {
                    "type": "array",
                    "items": {
                        "$ref": "#/definitions/apis.InterfacePayload"
                    }
                },
                "userdata": {
                    "type": "string"
                },
                "vpc": {
                    "$ref": "#/definitions/common.BaseReference"
                },
                "zone": {
                    "type": "string",
                    "maxLength": 32,
                    "minLength": 1
                }
            }
        },
        "apis.InstanceReinstallPayload": {
            "type": "object",
            "properties": {
                "flavor": {
                    "type": "string"
                },
                "image": {
                    "$ref": "#/definitions/common.BaseReference"
                },
                "keys": {
                    "type": "array",
                    "maxItems": 16,
                    "minItems": 0,
                    "items": {
                        "$ref": "#/definitions/common.BaseReference"
                    }
                },
                "password": {
                    "type": "string"
                }
            }
        },
        "apis.InstanceResponse": {
            "type": "object",
            "properties": {
                "cpu": {
                    "type": "integer"
                },
                "created_at": {
                    "type": "string"
                },
                "disk": {
                    "type": "integer"
                },
                "flavor": {
                    "type": "string"
                },
                "hostname": {
                    "type": "string"
                },
                "hypervisor": {
                    "type": "string"
                },
                "id": {
                    "type": "string"
                },
                "image": {
                    "$ref": "#/definitions/common.ResourceReference"
                },
                "interfaces": {
                    "type": "array",
                    "items": {
                        "$ref": "#/definitions/apis.InterfaceResponse"
                    }
                },
                "keys": {
                    "type": "array",
                    "items": {
                        "$ref": "#/definitions/common.ResourceReference"
                    }
                },
                "login_port": {
                    "type": "integer"
                },
                "memory": {
                    "type": "integer"
                },
                "name": {
                    "type": "string"
                },
                "owner": {
                    "type": "string"
                },
                "passwd_login": {
                    "type": "boolean"
                },
                "reason": {
                    "type": "string"
                },
                "status": {
                    "type": "string"
                },
                "updated_at": {
                    "type": "string"
                },
                "volumes": {
                    "type": "array",
                    "items": {
                        "$ref": "#/definitions/apis.VolumeInfoResponse"
                    }
                },
                "vpc": {
                    "$ref": "#/definitions/common.ResourceReference"
                },
                "zone": {
                    "type": "string"
                }
            }
        },
        "apis.InstanceSetUserPasswordPayload": {
            "type": "object",
            "required": [
                "password",
                "user_name"
            ],
            "properties": {
                "password": {
                    "type": "string",
                    "maxLength": 64,
                    "minLength": 8
                },
                "user_name": {
                    "type": "string",
                    "maxLength": 32,
                    "minLength": 2
                }
            }
        },
        "apis.InterfacePatchPayload": {
            "type": "object",
            "properties": {
                "allow_spoofing": {
                    "type": "boolean"
                },
                "inbound": {
                    "type": "integer",
                    "maximum": 20000,
                    "minimum": 0
                },
                "name": {
                    "type": "string",
                    "maxLength": 32,
                    "minLength": 2
                },
                "outbound": {
                    "type": "integer",
                    "maximum": 20000,
                    "minimum": 0
                },
                "security_groups": {
                    "type": "array",
                    "items": {
                        "$ref": "#/definitions/common.BaseReference"
                    }
                }
            }
        },
        "apis.InterfacePayload": {
            "type": "object",
            "required": [
                "subnet"
            ],
            "properties": {
                "allow_spoofing": {
                    "type": "boolean"
                },
                "inbound": {
                    "type": "integer",
                    "maximum": 20000,
                    "minimum": 0
                },
                "ip_address": {
                    "type": "string"
                },
                "mac_address": {
                    "type": "string"
                },
                "name": {
                    "type": "string",
                    "maxLength": 32,
                    "minLength": 2
                },
                "outbound": {
                    "type": "integer",
                    "maximum": 20000,
                    "minimum": 0
                },
                "security_groups": {
                    "type": "array",
                    "items": {
                        "$ref": "#/definitions/common.BaseReference"
                    }
                },
                "subnet": {
                    "$ref": "#/definitions/common.BaseReference"
                }
            }
        },
        "apis.InterfaceResponse": {
            "type": "object",
            "properties": {
                "floating_ips": {
                    "type": "array",
                    "items": {
                        "$ref": "#/definitions/apis.FloatingIpInfo"
                    }
                },
                "id": {
                    "type": "string"
                },
                "inbound": {
                    "type": "integer"
                },
                "ip_address": {
                    "type": "string"
                },
                "is_primary": {
                    "type": "boolean"
                },
                "mac_address": {
                    "type": "string"
                },
                "name": {
                    "type": "string",
                    "maxLength": 32,
                    "minLength": 2
                },
                "outbound": {
                    "type": "integer"
                },
                "security_groups": {
                    "type": "array",
                    "items": {
                        "$ref": "#/definitions/common.ResourceReference"
                    }
                },
                "subnet": {
                    "$ref": "#/definitions/common.ResourceReference"
                }
            }
        },
        "apis.KeyListResponse": {
            "type": "object",
            "properties": {
                "keys": {
                    "type": "array",
                    "items": {
                        "$ref": "#/definitions/apis.KeyResponse"
                    }
                },
                "limit": {
                    "type": "integer"
                },
                "offset": {
                    "type": "integer"
                },
                "total": {
                    "type": "integer"
                }
            }
        },
        "apis.KeyPatchPayload": {
            "type": "object",
            "required": [
                "name"
            ],
            "properties": {
                "name": {
                    "type": "string",
                    "maxLength": 32,
                    "minLength": 2
                }
            }
        },
        "apis.KeyPayload": {
            "type": "object",
            "required": [
                "name",
                "public_key"
            ],
            "properties": {
                "name": {
                    "type": "string",
                    "maxLength": 32,
                    "minLength": 2
                },
                "public_key": {
                    "type": "string",
                    "maxLength": 4096,
                    "minLength": 4
                },
                "uuid": {
                    "type": "string"
                }
            }
        },
        "apis.KeyResponse": {
            "type": "object",
            "properties": {
                "created_at": {
                    "type": "string"
                },
                "finger_print": {
                    "type": "string"
                },
                "id": {
                    "type": "string"
                },
                "name": {
                    "type": "string"
                },
                "owner": {
                    "type": "string"
                },
                "public_key": {
                    "type": "string"
                },
                "updated_at": {
                    "type": "string"
                }
            }
        },
        "apis.MigrationListResponse": {
            "type": "object",
            "properties": {
                "limit": {
                    "type": "integer"
                },
                "migrations": {
                    "type": "array",
                    "items": {
                        "$ref": "#/definitions/apis.MigrationResponse"
                    }
                },
                "offset": {
                    "type": "integer"
                },
                "total": {
                    "type": "integer"
                }
            }
        },
        "apis.MigrationPayload": {
            "type": "object",
            "required": [
                "instances",
                "name"
            ],
            "properties": {
                "force": {
                    "type": "boolean"
                },
                "instances": {
                    "type": "array",
                    "minItems": 1,
                    "items": {
                        "$ref": "#/definitions/common.BaseID"
                    }
                },
                "name": {
                    "type": "string",
                    "maxLength": 32,
                    "minLength": 2
                },
                "target_hyper": {
                    "type": "integer",
                    "maximum": 65535,
                    "minimum": 0
                }
            }
        },
        "apis.MigrationResponse": {
            "type": "object",
            "properties": {
                "created_at": {
                    "type": "string"
                },
                "force": {
                    "type": "boolean"
                },
                "id": {
                    "type": "string"
                },
                "instance": {
                    "$ref": "#/definitions/apis.InstanceInfo"
                },
                "name": {
<<<<<<< HEAD
                    "type": "string"
                },
                "owner": {
                    "type": "string"
                },
                "phases": {
                    "type": "array",
                    "items": {
                        "$ref": "#/definitions/apis.TaskResponse"
                    }
                },
                "source_hyper": {
                    "type": "integer"
                },
                "status": {
                    "type": "string"
                },
                "target_hyper": {
                    "type": "integer"
                },
                "type": {
                    "type": "string"
                },
=======
                    "type": "string"
                },
                "owner": {
                    "type": "string"
                },
                "phases": {
                    "type": "array",
                    "items": {
                        "$ref": "#/definitions/apis.TaskResponse"
                    }
                },
                "source_hyper": {
                    "type": "integer"
                },
                "status": {
                    "type": "string"
                },
                "target_hyper": {
                    "type": "integer"
                },
                "type": {
                    "type": "string"
                },
>>>>>>> b719fbff
                "updated_at": {
                    "type": "string"
                }
            }
        },
        "apis.OrgListResponse": {
            "type": "object",
            "properties": {
                "limit": {
                    "type": "integer"
                },
                "offset": {
                    "type": "integer"
                },
                "orgs": {
                    "type": "array",
                    "items": {
                        "$ref": "#/definitions/apis.OrgResponse"
                    }
                },
                "total": {
                    "type": "integer"
                }
            }
        },
        "apis.OrgPatchPayload": {
            "type": "object"
        },
        "apis.OrgPayload": {
            "type": "object"
        },
        "apis.OrgResponse": {
            "type": "object",
            "properties": {
                "cpu": {
                    "type": "integer"
                },
                "created_at": {
                    "type": "string"
                },
                "disk": {
                    "type": "integer"
                },
                "id": {
                    "type": "string"
                },
                "memory": {
                    "type": "integer"
                },
                "name": {
                    "type": "string"
                },
                "owner": {
                    "type": "string"
                },
                "updated_at": {
                    "type": "string"
                }
            }
        },
        "apis.SecruleListResponse": {
            "type": "object",
            "properties": {
                "limit": {
                    "type": "integer"
                },
                "offset": {
                    "type": "integer"
                },
                "security_rules": {
                    "type": "array",
                    "items": {
                        "$ref": "#/definitions/apis.SecruleResponse"
                    }
                },
                "total": {
                    "type": "integer"
                }
            }
        },
        "apis.SecruleResponse": {
            "type": "object",
            "properties": {
                "created_at": {
                    "type": "string"
                },
                "direction": {
                    "type": "string"
                },
                "id": {
                    "type": "string"
                },
                "ip_version": {
                    "type": "string"
                },
                "name": {
                    "type": "string"
                },
                "owner": {
                    "type": "string"
                },
                "port_max": {
                    "type": "integer"
                },
                "port_min": {
                    "type": "integer"
                },
                "protocol": {
                    "type": "string"
                },
                "remote_cidr": {
                    "type": "string"
                },
                "remote_group": {
                    "$ref": "#/definitions/common.BaseReference"
                },
                "updated_at": {
                    "type": "string"
                }
            }
        },
        "apis.SecurityGroupListResponse": {
            "type": "object",
            "properties": {
                "limit": {
                    "type": "integer"
                },
                "offset": {
                    "type": "integer"
                },
                "security_groups": {
                    "type": "array",
                    "items": {
                        "$ref": "#/definitions/apis.SecurityGroupResponse"
                    }
                },
                "total": {
                    "type": "integer"
                }
            }
        },
        "apis.SecurityGroupPatchPayload": {
            "type": "object",
            "required": [
                "name"
            ],
            "properties": {
                "is_default": {
                    "type": "boolean"
                },
                "name": {
                    "type": "string",
                    "maxLength": 32,
                    "minLength": 2
                }
            }
        },
        "apis.SecurityGroupPayload": {
            "type": "object",
            "required": [
                "name"
            ],
            "properties": {
                "is_default": {
                    "type": "boolean"
                },
                "name": {
                    "type": "string",
                    "maxLength": 32,
                    "minLength": 2
                },
                "vpc": {
                    "$ref": "#/definitions/common.BaseReference"
                }
            }
        },
        "apis.SecurityGroupResponse": {
            "type": "object",
            "properties": {
                "created_at": {
                    "type": "string"
                },
                "id": {
                    "type": "string"
                },
                "is_default": {
                    "type": "boolean"
                },
                "name": {
                    "type": "string"
                },
                "owner": {
                    "type": "string"
                },
                "target_interfaces": {
                    "type": "array",
                    "items": {
                        "$ref": "#/definitions/apis.TargetInterface"
                    }
                },
                "updated_at": {
                    "type": "string"
                },
                "vpc": {
                    "$ref": "#/definitions/common.ResourceReference"
                }
            }
        },
        "apis.SecurityRulePayload": {
            "type": "object",
            "required": [
                "direction",
                "protocol"
            ],
            "properties": {
                "direction": {
                    "type": "string",
                    "enum": [
                        "ingress",
                        "egress"
                    ]
                },
                "port_max": {
                    "type": "integer",
                    "maximum": 65535,
                    "minimum": 1
                },
                "port_min": {
                    "type": "integer",
                    "maximum": 65535,
                    "minimum": 1
                },
                "protocol": {
                    "type": "string",
                    "enum": [
                        "tcp",
                        "udp",
                        "icmp"
                    ]
                },
                "remote_cidr": {
                    "type": "string"
                }
            }
        },
        "apis.SubnetListResponse": {
            "type": "object",
            "properties": {
                "limit": {
                    "type": "integer"
                },
                "offset": {
                    "type": "integer"
                },
                "subnets": {
                    "type": "array",
                    "items": {
                        "$ref": "#/definitions/apis.SubnetResponse"
                    }
                },
                "total": {
                    "type": "integer"
                }
            }
        },
        "apis.SubnetPatchPayload": {
            "type": "object"
        },
        "apis.SubnetPayload": {
            "type": "object",
            "required": [
                "name",
                "network_cidr"
            ],
            "properties": {
                "base_domain": {
                    "type": "string"
                },
                "dhcp": {
                    "type": "boolean"
                },
                "dns": {
                    "type": "string"
                },
                "end_ip": {
                    "type": "string"
                },
                "gateway": {
                    "type": "string"
                },
                "name": {
                    "type": "string",
                    "maxLength": 32,
                    "minLength": 2
                },
                "network_cidr": {
                    "type": "string"
                },
                "start_ip": {
                    "type": "string"
                },
                "type": {
                    "enum": [
                        "public",
                        "internal"
                    ],
                    "allOf": [
                        {
                            "$ref": "#/definitions/common.SubnetType"
                        }
                    ]
                },
                "vlan": {
                    "type": "integer",
                    "maximum": 16777215,
                    "minimum": 1
                },
                "vpc": {
                    "$ref": "#/definitions/common.BaseReference"
                }
            }
        },
        "apis.SubnetResponse": {
            "type": "object",
            "properties": {
                "created_at": {
                    "type": "string"
                },
                "dns": {
                    "type": "string"
                },
                "gateway": {
                    "type": "string"
                },
                "id": {
                    "type": "string"
                },
                "name": {
                    "type": "string"
                },
                "netmask": {
                    "type": "string"
                },
                "network": {
                    "type": "string"
                },
                "owner": {
                    "type": "string"
                },
                "type": {
                    "$ref": "#/definitions/common.SubnetType"
                },
                "updated_at": {
                    "type": "string"
                },
                "vpc": {
                    "$ref": "#/definitions/common.ResourceReference"
                }
            }
        },
        "apis.TargetInterface": {
            "type": "object",
            "properties": {
                "created_at": {
                    "type": "string"
                },
                "from_instance": {
                    "$ref": "#/definitions/apis.InstanceInfo"
                },
                "id": {
                    "type": "string"
                },
                "ip_address": {
                    "type": "string"
                },
                "name": {
                    "type": "string"
                },
                "owner": {
                    "type": "string"
                },
                "updated_at": {
                    "type": "string"
                }
            }
        },
        "apis.TaskResponse": {
            "type": "object",
            "properties": {
                "name": {
                    "type": "string"
                },
                "status": {
                    "type": "string"
                },
                "summary": {
                    "type": "string"
                }
            }
        },
        "apis.UserListResponse": {
            "type": "object",
            "properties": {
                "limit": {
                    "type": "integer"
                },
                "offset": {
                    "type": "integer"
                },
                "total": {
                    "type": "integer"
                },
                "users": {
                    "type": "array",
                    "items": {
                        "$ref": "#/definitions/apis.UserResponse"
                    }
                }
            }
        },
        "apis.UserPatchPayload": {
            "type": "object",
            "required": [
                "password"
            ],
            "properties": {
                "password": {
                    "type": "string",
                    "minLength": 6
                }
            }
        },
        "apis.UserPayload": {
            "type": "object",
            "required": [
                "password",
                "username"
            ],
            "properties": {
                "id": {
                    "type": "string"
                },
                "org": {
                    "$ref": "#/definitions/common.BaseReference"
                },
                "password": {
                    "type": "string",
                    "maxLength": 32,
                    "minLength": 8
                },
                "username": {
                    "type": "string",
                    "minLength": 2
                }
            }
        },
        "apis.UserResponse": {
            "type": "object",
            "properties": {
                "org": {
                    "$ref": "#/definitions/common.ResourceReference"
                },
                "role": {
                    "type": "string"
                },
                "token": {
                    "type": "string"
                },
                "user": {
                    "$ref": "#/definitions/common.ResourceReference"
                }
            }
        },
        "apis.VPCListResponse": {
            "type": "object",
            "properties": {
                "limit": {
                    "type": "integer"
                },
                "offset": {
                    "type": "integer"
                },
                "total": {
                    "type": "integer"
                },
                "vpcs": {
                    "type": "array",
                    "items": {
                        "$ref": "#/definitions/apis.VPCResponse"
                    }
                }
            }
        },
        "apis.VPCPatchPayload": {
            "type": "object"
        },
        "apis.VPCPayload": {
            "type": "object",
            "required": [
                "name"
            ],
            "properties": {
                "name": {
                    "type": "string",
                    "maxLength": 32,
                    "minLength": 2
                }
            }
        },
        "apis.VPCResponse": {
            "type": "object",
            "properties": {
                "created_at": {
                    "type": "string"
                },
                "id": {
                    "type": "string"
                },
                "name": {
                    "type": "string"
                },
                "owner": {
                    "type": "string"
                },
                "subnets": {
                    "type": "array",
                    "items": {
                        "$ref": "#/definitions/apis.SubnetResponse"
                    }
                },
                "updated_at": {
                    "type": "string"
                }
            }
        },
        "apis.VersionResponse": {
            "type": "object",
            "properties": {
                "version": {
                    "type": "string"
                }
            }
        },
        "apis.VolumeInfoResponse": {
            "type": "object",
            "properties": {
                "booting": {
                    "type": "boolean"
                },
                "created_at": {
                    "type": "string"
                },
                "id": {
                    "type": "string"
                },
                "name": {
                    "type": "string"
                },
                "owner": {
                    "type": "string"
                },
                "target": {
                    "type": "string"
                },
                "updated_at": {
                    "type": "string"
                }
            }
        },
        "apis.VolumeListResponse": {
            "type": "object",
            "properties": {
                "limit": {
                    "type": "integer"
                },
                "offset": {
                    "type": "integer"
                },
                "total": {
                    "type": "integer"
                },
                "volumes": {
                    "type": "array",
                    "items": {
                        "$ref": "#/definitions/apis.VolumeResponse"
                    }
                }
            }
        },
        "apis.VolumePatchPayload": {
            "type": "object",
            "properties": {
                "bps_burst": {
                    "type": "integer"
                },
                "bps_limit": {
                    "type": "integer"
                },
                "instance": {
                    "$ref": "#/definitions/common.BaseID"
                },
                "iops_burst": {
                    "type": "integer"
                },
                "iops_limit": {
                    "type": "integer"
                },
                "name": {
                    "type": "string"
                },
                "size": {
                    "type": "integer"
                }
            }
        },
        "apis.VolumePayload": {
            "type": "object",
            "required": [
                "name",
                "size"
            ],
            "properties": {
                "bps_burst": {
                    "type": "integer",
                    "minimum": 0
                },
                "bps_limit": {
                    "type": "integer",
                    "minimum": 0
                },
                "count": {
                    "type": "integer",
                    "maximum": 16,
                    "minimum": 1
                },
                "iops_burst": {
                    "type": "integer",
                    "minimum": 0
                },
                "iops_limit": {
                    "type": "integer",
                    "minimum": 0
                },
                "name": {
                    "type": "string"
                },
                "pool_id": {
                    "type": "string"
                },
                "size": {
                    "type": "integer"
                }
            }
        },
        "apis.VolumeResponse": {
            "type": "object",
            "properties": {
                "booting": {
                    "type": "boolean"
                },
                "bps_burst": {
                    "type": "integer"
                },
                "bps_limit": {
                    "type": "integer"
                },
                "created_at": {
                    "type": "string"
                },
                "format": {
                    "type": "string"
                },
                "href": {
                    "type": "string"
                },
                "id": {
                    "type": "string"
                },
                "instance": {
                    "$ref": "#/definitions/common.BaseReference"
                },
                "iops_burst": {
                    "type": "integer"
                },
                "iops_limit": {
                    "type": "integer"
                },
                "name": {
                    "type": "string"
                },
                "owner": {
                    "type": "string"
                },
                "path": {
                    "type": "string"
                },
                "size": {
                    "type": "integer"
                },
                "status": {
                    "type": "string"
                },
                "target": {
                    "type": "string"
                },
                "updated_at": {
                    "type": "string"
                }
            }
        },
        "apis.ZoneListResponse": {
            "type": "object",
            "properties": {
                "limit": {
                    "type": "integer"
                },
                "offset": {
                    "type": "integer"
                },
                "total": {
                    "type": "integer"
                },
                "zones": {
                    "type": "array",
                    "items": {
                        "$ref": "#/definitions/apis.ZoneResponse"
                    }
                }
            }
        },
        "apis.ZoneResponse": {
            "type": "object",
            "properties": {
                "cpu": {
                    "type": "integer"
                },
                "created_at": {
                    "type": "string"
                },
                "disk": {
                    "type": "integer"
                },
                "id": {
                    "type": "string"
                },
                "memory": {
                    "type": "integer"
                },
                "name": {
                    "type": "string"
                },
                "owner": {
                    "type": "string"
                },
                "updated_at": {
                    "type": "string"
                }
            }
        },
        "common.APIError": {
            "type": "object",
            "properties": {
                "error_message": {
                    "description": "InternalErr error\n\tErrorCode int `json:\"error_code\"`",
                    "type": "string"
                }
            }
        },
        "common.BaseID": {
            "type": "object",
            "required": [
                "id"
            ],
            "properties": {
                "id": {
                    "type": "string"
                }
            }
        },
        "common.BaseReference": {
            "type": "object",
            "properties": {
                "id": {
                    "type": "string"
                },
                "name": {
                    "type": "string",
                    "maxLength": 32,
                    "minLength": 2
                }
            }
        },
        "common.PowerAction": {
            "type": "string",
            "enum": [
                "stop",
                "hard_stop",
                "start",
                "restart",
                "hard_restart",
                "pause",
                "resume"
            ],
            "x-enum-varnames": [
                "Stop",
                "HardStop",
                "Start",
                "Restart",
                "HardRestart",
                "Pause",
                "Resume"
            ]
        },
        "common.ResourceReference": {
            "type": "object",
            "properties": {
                "created_at": {
                    "type": "string"
                },
                "id": {
                    "type": "string"
                },
                "name": {
                    "type": "string"
                },
                "owner": {
                    "type": "string"
                },
                "updated_at": {
                    "type": "string"
                }
            }
        },
        "common.SubnetType": {
            "type": "string",
            "enum": [
                "public",
                "internal"
            ],
            "x-enum-varnames": [
                "Public",
                "Internal"
            ]
        }
    }
}<|MERGE_RESOLUTION|>--- conflicted
+++ resolved
@@ -3670,7 +3670,6 @@
                     "$ref": "#/definitions/apis.InstanceInfo"
                 },
                 "name": {
-<<<<<<< HEAD
                     "type": "string"
                 },
                 "owner": {
@@ -3694,31 +3693,6 @@
                 "type": {
                     "type": "string"
                 },
-=======
-                    "type": "string"
-                },
-                "owner": {
-                    "type": "string"
-                },
-                "phases": {
-                    "type": "array",
-                    "items": {
-                        "$ref": "#/definitions/apis.TaskResponse"
-                    }
-                },
-                "source_hyper": {
-                    "type": "integer"
-                },
-                "status": {
-                    "type": "string"
-                },
-                "target_hyper": {
-                    "type": "integer"
-                },
-                "type": {
-                    "type": "string"
-                },
->>>>>>> b719fbff
                 "updated_at": {
                     "type": "string"
                 }
