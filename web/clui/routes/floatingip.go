--- conflicted
+++ resolved
@@ -62,11 +62,7 @@
 	} else {
 		iface = instance.Interfaces[0]
 	}
-<<<<<<< HEAD
-	if len(iface.Address.Subnet.Routers) == 0 {
-=======
-	if iface.Address.Subnet.Router == 0 || iface.Address.Subnet.Type != "internal" {
->>>>>>> b05efd17
+	if len(iface.Address.Subnet.Routers) == 0 || iface.Address.Subnet.Type != "internal" {
 		err = fmt.Errorf("Floating IP can not be created without a gateway")
 		log.Println("Floating IP can not be created without a gateway")
 		return
