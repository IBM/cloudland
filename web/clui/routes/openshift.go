--- conflicted
+++ resolved
@@ -201,12 +201,8 @@
 		return
 	}
 	metadata := ""
-<<<<<<< HEAD
-	_, metadata, err = instanceAdmin.buildMetadata(ctx, subnet, primaryIP.String(), "", nil, nil, instance, "", secGroups, openshift.ZoneID)
-=======
 	var ifaces []*model.Interface
-	ifaces, metadata, err = instanceAdmin.buildMetadata(ctx, subnet, ipaddr, "", nil, nil, instance, "", secGroups)
->>>>>>> 58417753
+	ifaces, metadata, err = instanceAdmin.buildMetadata(ctx, subnet, ipaddr, "", nil, nil, instance, "", secGroups, openshift.ZoneID)
 	if err != nil {
 		log.Println("Build instance metadata failed", err)
 		return
@@ -326,24 +322,7 @@
 	return
 }
 
-<<<<<<< HEAD
-func (a *OpenshiftAdmin) Create(ctx context.Context, cluster, domain, secret, cookie, haflag, version, extIP string, nworkers int32, lflavor, mflavor, wflavor, key, zoneID int64, hostrec, bundle, registry string) (openshift *model.Openshift, err error) {
-	memberShip := GetMemberShip(ctx)
-	db := DB()
-	openshift = &model.Openshift{
-		Model:        model.Model{Creater: memberShip.UserID, Owner: memberShip.OrgID},
-		ClusterName:  cluster,
-		BaseDomain:   domain,
-		Status:       "creating",
-		Haflag:       haflag,
-		Version:      version,
-		Flavor:       lflavor,
-		MasterFlavor: mflavor,
-		WorkerFlavor: wflavor,
-		Key:          key,
-		ZoneID:       zoneID,
-=======
-func (a *OpenshiftAdmin) Create(ctx context.Context, cluster, domain, secret, cookie, haflag, version, extIP string, nworkers int32, lflavor, mflavor, wflavor, key int64, hostrec, bundle, registry, infrtype, sback, atbundle, icsources string) (openshift *model.Openshift, err error) {
+func (a *OpenshiftAdmin) Create(ctx context.Context, cluster, domain, secret, cookie, haflag, version, extIP string, nworkers int32, lflavor, mflavor, wflavor, key, zoneID int64, hostrec, bundle, registry, infrtype, sback, atbundle, icsources string) (openshift *model.Openshift, err error) {
 	memberShip := GetMemberShip(ctx)
 	db := DB()
 	openshift = &model.Openshift{
@@ -357,11 +336,11 @@
 		MasterFlavor:          mflavor,
 		WorkerFlavor:          wflavor,
 		Key:                   key,
+		ZoneID:                zoneID,
 		InfrastructureType:    infrtype,
 		StorageBackend:        sback,
 		AdditionalTrustBundle: atbundle,
 		ImageContentSources:   icsources,
->>>>>>> 58417753
 	}
 	err = db.Create(openshift).Error
 	if err != nil {
@@ -371,11 +350,7 @@
 	name := openshift.ClusterName + "-sn"
 	search := cluster + "." + domain
 	lbIP := "192.168.91.8"
-<<<<<<< HEAD
-	subnet, err := subnetAdmin.Create(ctx, name, "", "192.168.91.0", "255.255.255.0", "", "", "", "", "", lbIP, search, "yes", "", openshift.ID, memberShip.OrgID)
-=======
-	subnet, err := subnetAdmin.Create(ctx, name, "", "192.168.91.0", "255.255.255.0", "", "", "", "", lbIP, search, "yes", "", "", openshift.ID, memberShip.OrgID)
->>>>>>> 58417753
+	subnet, err := subnetAdmin.Create(ctx, name, "", "192.168.91.0", "255.255.255.0", "", "", "", "", "", "", lbIP, search, "yes", "", openshift.ID, memberShip.OrgID)
 	if err != nil {
 		log.Println("Failed to create openshift subnet", err)
 		return
@@ -725,19 +700,14 @@
 	mflavor := c.QueryInt64("mflavor")
 	wflavor := c.QueryInt64("wflavor")
 	key := c.QueryInt64("key")
-<<<<<<< HEAD
 	zone := c.QueryInt64("zone")
-	cookie := "MacaronSession=" + c.GetCookie("MacaronSession")
-	openshift, err := openshiftAdmin.Create(c.Req.Context(), name, domain, secret, cookie, haflag, version, extIP, int32(nworkers), lflavor, mflavor, wflavor, key, zone, hostrec, bundle, registry)
-=======
 	infrtype := c.QueryTrim("infrtype")
 	sback := c.QueryTrim("sback")
 	atbundle := c.QueryTrim("atbundle")
 	icsources := c.QueryTrim("icsources")
 
 	cookie := "MacaronSession=" + c.GetCookie("MacaronSession")
-	openshift, err := openshiftAdmin.Create(c.Req.Context(), name, domain, secret, cookie, haflag, version, extIP, int32(nworkers), lflavor, mflavor, wflavor, key, hostrec, bundle, registry, infrtype, sback, atbundle, icsources)
->>>>>>> 58417753
+	openshift, err := openshiftAdmin.Create(c.Req.Context(), name, domain, secret, cookie, haflag, version, extIP, int32(nworkers), lflavor, mflavor, wflavor, key, zone, hostrec, bundle, registry, infrtype, sback, atbundle, icsources)
 	if err != nil {
 		if c.Req.Header.Get("X-Json-Format") == "yes" {
 			c.JSON(500, map[string]interface{}{
