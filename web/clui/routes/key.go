/*
Copyright <holder> All Rights Reserved.
SPDX-License-Identifier: Apache-2.0
*/

package routes

import (
	"context"
	"crypto/rand"
	"crypto/rsa"
	"crypto/x509"
	"encoding/pem"
	"fmt"
	"log"
	"net/http"
	"strconv"

	"golang.org/x/crypto/ssh"

	"github.com/IBM/cloudland/web/clui/model"
	"github.com/IBM/cloudland/web/sca/dbs"
	"github.com/go-macaron/session"
	macaron "gopkg.in/macaron.v1"
)

var (
	keyAdmin = &KeyAdmin{}
	keyView  = &KeyView{}
	keyTemp  = &KeyTemp{}
)

type KeyAdmin struct{}
type KeyView struct{}
type KeyTemp struct{}

func (point *KeyTemp) Create() (publicKey, fingerPrint, privateKey string, err error) {
	// generate key
	private, er := rsa.GenerateKey(rand.Reader, 1024)
	if er != nil {
		log.Println("failed to create privateKey ")
		err = er
		return
	}
	privateKeyPEM := &pem.Block{Type: "RSA PRIVATE KEY", Bytes: x509.MarshalPKCS1PrivateKey(private)}
	privateKey = string(pem.EncodeToMemory(privateKeyPEM))
	pub, er := ssh.NewPublicKey(&private.PublicKey)
	if er != nil {
		log.Println("failed to create publicKey")
		err = er
		return
	}
	temp := ssh.MarshalAuthorizedKey(pub)
	publicKey = string(temp)
	fingerPrint = ssh.FingerprintLegacyMD5(pub)
	return
}

func (point *KeyTemp) CreateFingerPrint(publicKey string) (fingerPrint string, err error) {
	pubKeyBytes := []byte(publicKey)
	pub, _, _, _, puberr := ssh.ParseAuthorizedKey(pubKeyBytes)
	if puberr != nil {
		log.Println("Public key is wrong")
		err = puberr
		return
	}
	fingerPrint = ssh.FingerprintLegacyMD5(pub)
	return
}

func (a *KeyAdmin) Create(ctx context.Context, name, pubkey, fingerprint string) (key *model.Key, err error) {
	memberShip := GetMemberShip(ctx)
	db := DB()
	key = &model.Key{Model: model.Model{Creater: memberShip.UserID, Owner: memberShip.OrgID}, Name: name, PublicKey: pubkey, FingerPrint: fingerprint}
	err = db.Create(key).Error
	if err != nil {
		log.Println("DB failed to create key, %v", err)
		return
	}
	return
}

func (a *KeyAdmin) Delete(id int64) (err error) {
	db := DB()
	db = db.Begin()
	defer func() {
		if err == nil {
			db.Commit()
		} else {
			db.Rollback()
		}
	}()
	if err = db.Delete(&model.Key{Model: model.Model{ID: id}}).Error; err != nil {
		log.Println("DB failed to delete key, %v", err)
		return
	}
	return
}

func (a *KeyAdmin) List(ctx context.Context, offset, limit int64, order, query string) (total int64, keys []*model.Key, err error) {
	memberShip := GetMemberShip(ctx)
	db := DB()
	if limit == 0 {
		limit = 16
	}

	if order == "" {
		order = "created_at"
	}

	if query != "" {
		query = fmt.Sprintf("name like '%%%s%%'", query)
	}
	where := memberShip.GetWhere()
	keys = []*model.Key{}
	if err = db.Model(&model.Key{}).Where(where).Where(query).Count(&total).Error; err != nil {
		log.Println("DB failed to count keys, %v", err)
		return
	}
	db = dbs.Sortby(db.Offset(offset).Limit(limit), order)
	if err = db.Where(where).Where(query).Find(&keys).Error; err != nil {
		log.Println("DB failed to query keys, %v", err)
		return
	}
	permit := memberShip.CheckPermission(model.Admin)
	if permit {
		db = db.Offset(0).Limit(-1)
		for _, key := range keys {
			key.OwnerInfo = &model.Organization{Model: model.Model{ID: key.Owner}}
			if err = db.Take(key.OwnerInfo).Error; err != nil {
				log.Println("Failed to query owner info", err)
				err = nil
				continue
			}
		}
	}
	return
}

func (v *KeyView) List(c *macaron.Context, store session.Store) {
	memberShip := GetMemberShip(c.Req.Context())
	permit := memberShip.CheckPermission(model.Reader)
	if !permit {
		log.Println("Not authorized for this operation")
		c.Data["ErrorMsg"] = "Not authorized for this operation"
		c.HTML(http.StatusBadRequest, "error")
		return
	}
	offset := c.QueryInt64("offset")
	limit := c.QueryInt64("limit")
	if limit == 0 {
		limit = 16
	}
	order := c.QueryTrim("order")
	if order == "" {
		order = "-created_at"
	}
	query := c.QueryTrim("q")
	total, keys, err := keyAdmin.List(c.Req.Context(), offset, limit, order, query)
	if err != nil {
		log.Println("Failed to list keys, %v", err)
		if c.Req.Header.Get("X-Json-Format") == "yes" {
			c.JSON(500, map[string]interface{}{
				"error": err.Error(),
			})
			return
		}
		c.Data["ErrorMsg"] = err.Error()
		c.HTML(500, "500")
		return
	}
	pages := GetPages(total, limit)
	c.Data["Keys"] = keys
	c.Data["Total"] = total
	c.Data["Pages"] = GetPages(total, limit)
	c.Data["Query"] = query
	if c.Req.Header.Get("X-Json-Format") == "yes" {
		c.JSON(200, map[string]interface{}{
			"keys":  keys,
			"total": total,
			"pages": pages,
			"query": query,
		})
		return
	}
	c.HTML(200, "keys")
}

func (v *KeyView) Delete(c *macaron.Context, store session.Store) (err error) {
	memberShip := GetMemberShip(c.Req.Context())
	id := c.Params("id")
	if id == "" {
		c.Data["ErrorMsg"] = "Id is Empty"
		c.HTML(http.StatusBadRequest, "error")
		return
	}
	keyID, err := strconv.Atoi(id)
	if err != nil {
		log.Println("Invalid key id, %v", err)
		c.Data["ErrorMsg"] = err.Error()
		c.HTML(http.StatusBadRequest, "error")
		return
	}
	permit, err := memberShip.CheckOwner(model.Writer, "keys", int64(keyID))
	if !permit {
		log.Println("Not authorized for this operation")
		c.Data["ErrorMsg"] = "Not authorized for this operation"
		c.HTML(http.StatusBadRequest, "error")
		return
	}
	err = keyAdmin.Delete(int64(keyID))
	if err != nil {
		log.Println("Failed to delete key, %v", err)
		c.Data["ErrorMsg"] = err.Error()
		c.HTML(http.StatusBadRequest, "error")
		return
	}
	c.JSON(200, map[string]interface{}{
		"redirect": "keys",
	})
	return
}

<<<<<<< HEAD
func (v *KeyView) New(c *macaron.Context, store session.Store) {
=======
func (v *KeyView) New(c *macaron.Context, store session.Store) () {
>>>>>>> 58417753
	memberShip := GetMemberShip(c.Req.Context())
	permit := memberShip.CheckPermission(model.Writer)
	if !permit {
		log.Println("Not authorized for this operation")
		c.Data["ErrorMsg"] = "Not authorized for this operation"
		c.HTML(http.StatusBadRequest, "error")
		return
	}
	c.HTML(200, "keys_new")
}

func (v *KeyView) Confirm(c *macaron.Context, store session.Store) {
	memberShip := GetMemberShip(c.Req.Context())
	permit := memberShip.CheckPermission(model.Writer)
	if !permit {
		log.Println("Not authorized for this operation")
		c.Data["ErrorMsg"] = "Not authorized for this operation"
		c.HTML(http.StatusBadRequest, "error")
		return
	}
	name := c.QueryTrim("name")
	publicKey := c.QueryTrim("pubkey")
	log.Println("Your Public Key, %v", publicKey)
	pubKeyBytes := []byte(publicKey)
	pub, _, _, _, _ := ssh.ParseAuthorizedKey(pubKeyBytes)
	fingerPrint := ssh.FingerprintLegacyMD5(pub)
	key, err := keyAdmin.Create(c.Req.Context(), name, publicKey, fingerPrint)
	if err != nil {
		log.Println("Failed to create key, %v", err)
		if c.Req.Header.Get("X-Json-Format") == "yes" {
			c.JSON(500, map[string]interface{}{
				"error": err.Error(),
			})
			return
		}
		c.Data["ErrorMsg"] = err.Error()
		c.HTML(500, "500")
		return
	} else if c.Req.Header.Get("X-Json-Format") == "yes" {
		c.JSON(200, key)
		return
	}
	if c.QueryTrim("from_instance") != "" {
		_, keys, err := keyAdmin.List(c.Req.Context(), 0, -1, "", "")
		if err != nil {
			log.Println("Failed to list keys, %v", err)
			if c.Req.Header.Get("X-Json-Format") == "yes" {
				c.JSON(500, map[string]interface{}{
					"error": err.Error(),
				})
				return
			}
			c.Data["ErrorMsg"] = err.Error()
			c.HTML(500, "500")
			return
		}
		c.JSON(200, map[string]interface{}{
			"keys": keys,
		})
	} else {
		var redirectTo string
		redirectTo = "../keys"
		c.Redirect(redirectTo)
	}
}

func (v *KeyView) SolvePrintedPublicKeyError(c *macaron.Context, store session.Store, err error) {
	if err != nil {
		if c.QueryTrim("from_instance") != "" {
			c.JSON(200, map[string]interface{}{
				"error": "Public key is wrong",
			})
			return
		} else {
			log.Println("Public key is wrong")
			c.Data["ErrorMsg"] = "Public key is wrong"
			c.HTML(http.StatusBadRequest, "error")
			return
		}
	}
	return
}

func (v *KeyView) SolvePublicKeyDbError(c *macaron.Context, store session.Store, name, publicKey, fingerPrint string) {
	key, err := keyAdmin.Create(c.Req.Context(), name, publicKey, fingerPrint)
	if err != nil {
		log.Println("Failed, %v", err)
		if c.Req.Header.Get("X-Json-Format") == "yes" {
			c.JSON(500, map[string]interface{}{
				"error": err.Error(),
			})
			return
		}
		c.Data["ErrorMsg"] = err.Error()
		c.HTML(500, "500")
		return
	} else if c.Req.Header.Get("X-Json-Format") == "yes" {
		c.JSON(200, key)
		return
	}
	return
}

func (v *KeyView) SearchDbFingerPrint(c *macaron.Context, store session.Store, fingerPrint, publicKey, name string) {
	db := DB()
	var keydb []model.Key
	x := db.Where(&model.Key{FingerPrint: fingerPrint}).Find(&keydb)
	length := len(*(x.Value.(*[]model.Key)))
	if length != 0 {
		if c.QueryTrim("from_instance") != "" {
			c.JSON(200, map[string]interface{}{
				"error": "This public key has been used",
			})
			return
		} else {
			c.Data["ErrorMsg"] = "This public key has been used"
			c.HTML(http.StatusBadRequest, "error")
			return
		}
	} else {
		keyView.SolvePublicKeyDbError(c, store, name, publicKey, fingerPrint)
	}
}

func (v *KeyView) SolveListKeyError(c *macaron.Context, store session.Store) {
	if c.QueryTrim("from_instance") != "" {
		_, keys, err := keyAdmin.List(c.Req.Context(), 0, -1, "", "")
		if err != nil {
			log.Println("Failed to list keys, %v", err)
			if c.Req.Header.Get("X-Json-Format") == "yes" {
				c.JSON(500, map[string]interface{}{
					"error": err.Error(),
				})
				return
			}
			c.Data["ErrorMsg"] = err.Error()
			c.HTML(500, "500")
			return
		}
		c.JSON(200, map[string]interface{}{
			"keys": keys,
		})
	} else {
		redirectTo := "../keys"
		c.Redirect(redirectTo)
	}
	return
}

func (v *KeyView) Create(c *macaron.Context, store session.Store) {
	memberShip := GetMemberShip(c.Req.Context())
	permit := memberShip.CheckPermission(model.Writer)
	if !permit {
		log.Println("Not authorized for this operation")
		c.Data["ErrorMsg"] = "Not authorized for this operation"
		c.HTML(http.StatusBadRequest, "error")
		return
	}
	name := c.QueryTrim("name")
	if c.QueryTrim("pubkey") != "" {
		publicKey := c.QueryTrim("pubkey")
<<<<<<< HEAD
		pubKeyBytes := []byte(publicKey)
		pub, _, _, _, puberr := ssh.ParseAuthorizedKey(pubKeyBytes)
		if puberr != nil {
			if c.QueryTrim("from_instance") != "" {
				c.JSON(200, map[string]interface{}{
					"error": "publicKey is wrong",
				})
				return
			} else {
				log.Println("publicKey is wrong")
				c.Data["ErrorMsg"] = "publicKey is wrong"
				c.HTML(http.StatusBadRequest, "error")
				return
			}
		}
		fingerPrint := ssh.FingerprintLegacyMD5(pub)
		log.Println("fingerPrint:", fingerPrint)
		db := DB()
		var a []model.Key
		x := db.Where(&model.Key{FingerPrint: fingerPrint}).Find(&a)

		log.Println("x:")
		log.Println(x.Value)
		log.Println(len(*(x.Value.(*[]model.Key))))

		if len(*(x.Value.(*[]model.Key))) != 0 {
			if c.QueryTrim("from_instance") != "" {
				c.JSON(200, map[string]interface{}{
					"error": "This PublicKey Has Been Used",
				})
				return
			} else {
				c.Data["ErrorMsg"] = "This PublicKey Has Been Used"
				c.HTML(http.StatusBadRequest, "error")
				return
			}
		} else {
			key, fperr := keyAdmin.Create(c.Req.Context(), name, publicKey, fingerPrint)
			if fperr != nil {
				log.Println("Failed, %v", fperr)
				if c.Req.Header.Get("X-Json-Format") == "yes" {
					c.JSON(500, map[string]interface{}{
						"error": fperr.Error(),
					})
					return
				}
				c.Data["ErrorMsg"] = fperr.Error()
				c.HTML(500, "500")
				return
			} else if c.Req.Header.Get("X-Json-Format") == "yes" {
				c.JSON(200, key)
				return
			}
		}
		if c.QueryTrim("from_instance") != "" {
			_, keys, err := keyAdmin.List(c.Req.Context(), 0, -1, "", "")
			if err != nil {
				log.Println("Failed to list keys, %v", err)
				if c.Req.Header.Get("X-Json-Format") == "yes" {
					c.JSON(500, map[string]interface{}{
						"error": err.Error(),
					})
					return
				}
				c.Data["ErrorMsg"] = err.Error()
				c.HTML(500, "500")
				return
			}
			c.JSON(200, map[string]interface{}{
				"keys": keys,
			})
		} else {
			redirectTo := "../keys"
			c.Redirect(redirectTo)
		}
=======
		fingerPrint, puberr := keyTemp.CreateFingerPrint(publicKey)
		keyView.SolvePrintedPublicKeyError(c, store, puberr)
		keyView.SearchDbFingerPrint(c, store, fingerPrint, publicKey, name)
		keyView.SolveListKeyError(c, store)
>>>>>>> 58417753
	} else {
		publicKey, fingerPrint, privateKey, err := keyTemp.Create()
		if err != nil {
			log.Println("failed")
			c.Data["ErrorMsg"] = err.Error()
			c.HTML(http.StatusBadRequest, "error")
			return
		}
		if c.QueryTrim("from_instance") != "" {
<<<<<<< HEAD
			fmt.Println("from_instance======" + c.QueryTrim("from_instance"))
=======
			fmt.Println("from_instance:" + c.QueryTrim("from_instance"))
>>>>>>> 58417753
			c.JSON(200, map[string]interface{}{
				"keyName":    name,
				"publicKey":  publicKey,
				"privateKey": privateKey,
			})
			return
		} else {
			c.Data["KeyName"] = name
			c.Data["PublicKey"] = publicKey
			c.Data["PrivateKey"] = privateKey
			c.Data["fingerPrint"] = fingerPrint
			c.HTML(200, "new_key")
		}
	}
}<|MERGE_RESOLUTION|>--- conflicted
+++ resolved
@@ -221,11 +221,7 @@
 	return
 }
 
-<<<<<<< HEAD
 func (v *KeyView) New(c *macaron.Context, store session.Store) {
-=======
-func (v *KeyView) New(c *macaron.Context, store session.Store) () {
->>>>>>> 58417753
 	memberShip := GetMemberShip(c.Req.Context())
 	permit := memberShip.CheckPermission(model.Writer)
 	if !permit {
@@ -387,88 +383,10 @@
 	name := c.QueryTrim("name")
 	if c.QueryTrim("pubkey") != "" {
 		publicKey := c.QueryTrim("pubkey")
-<<<<<<< HEAD
-		pubKeyBytes := []byte(publicKey)
-		pub, _, _, _, puberr := ssh.ParseAuthorizedKey(pubKeyBytes)
-		if puberr != nil {
-			if c.QueryTrim("from_instance") != "" {
-				c.JSON(200, map[string]interface{}{
-					"error": "publicKey is wrong",
-				})
-				return
-			} else {
-				log.Println("publicKey is wrong")
-				c.Data["ErrorMsg"] = "publicKey is wrong"
-				c.HTML(http.StatusBadRequest, "error")
-				return
-			}
-		}
-		fingerPrint := ssh.FingerprintLegacyMD5(pub)
-		log.Println("fingerPrint:", fingerPrint)
-		db := DB()
-		var a []model.Key
-		x := db.Where(&model.Key{FingerPrint: fingerPrint}).Find(&a)
-
-		log.Println("x:")
-		log.Println(x.Value)
-		log.Println(len(*(x.Value.(*[]model.Key))))
-
-		if len(*(x.Value.(*[]model.Key))) != 0 {
-			if c.QueryTrim("from_instance") != "" {
-				c.JSON(200, map[string]interface{}{
-					"error": "This PublicKey Has Been Used",
-				})
-				return
-			} else {
-				c.Data["ErrorMsg"] = "This PublicKey Has Been Used"
-				c.HTML(http.StatusBadRequest, "error")
-				return
-			}
-		} else {
-			key, fperr := keyAdmin.Create(c.Req.Context(), name, publicKey, fingerPrint)
-			if fperr != nil {
-				log.Println("Failed, %v", fperr)
-				if c.Req.Header.Get("X-Json-Format") == "yes" {
-					c.JSON(500, map[string]interface{}{
-						"error": fperr.Error(),
-					})
-					return
-				}
-				c.Data["ErrorMsg"] = fperr.Error()
-				c.HTML(500, "500")
-				return
-			} else if c.Req.Header.Get("X-Json-Format") == "yes" {
-				c.JSON(200, key)
-				return
-			}
-		}
-		if c.QueryTrim("from_instance") != "" {
-			_, keys, err := keyAdmin.List(c.Req.Context(), 0, -1, "", "")
-			if err != nil {
-				log.Println("Failed to list keys, %v", err)
-				if c.Req.Header.Get("X-Json-Format") == "yes" {
-					c.JSON(500, map[string]interface{}{
-						"error": err.Error(),
-					})
-					return
-				}
-				c.Data["ErrorMsg"] = err.Error()
-				c.HTML(500, "500")
-				return
-			}
-			c.JSON(200, map[string]interface{}{
-				"keys": keys,
-			})
-		} else {
-			redirectTo := "../keys"
-			c.Redirect(redirectTo)
-		}
-=======
 		fingerPrint, puberr := keyTemp.CreateFingerPrint(publicKey)
 		keyView.SolvePrintedPublicKeyError(c, store, puberr)
 		keyView.SearchDbFingerPrint(c, store, fingerPrint, publicKey, name)
 		keyView.SolveListKeyError(c, store)
->>>>>>> 58417753
 	} else {
 		publicKey, fingerPrint, privateKey, err := keyTemp.Create()
 		if err != nil {
@@ -478,11 +396,7 @@
 			return
 		}
 		if c.QueryTrim("from_instance") != "" {
-<<<<<<< HEAD
-			fmt.Println("from_instance======" + c.QueryTrim("from_instance"))
-=======
 			fmt.Println("from_instance:" + c.QueryTrim("from_instance"))
->>>>>>> 58417753
 			c.JSON(200, map[string]interface{}{
 				"keyName":    name,
 				"publicKey":  publicKey,
