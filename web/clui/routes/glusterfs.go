/*
Copyright <holder> All Rights Reserved.

SPDX-License-Identifier: Apache-2.0

*/

package routes

import (
	"context"
	"fmt"
	"log"
	"net/http"

	"github.com/IBM/cloudland/web/clui/model"
	"github.com/IBM/cloudland/web/sca/dbs"
	"github.com/go-macaron/session"
	"github.com/spf13/viper"
	macaron "gopkg.in/macaron.v1"
)

var (
	glusterfsAdmin = &GlusterfsAdmin{}
	glusterfsView  = &GlusterfsView{}
)

type GlusterfsAdmin struct{}
type GlusterfsView struct{}

func (a *GlusterfsAdmin) createSecgroup(ctx context.Context, name, cidr string, owner int64) (secgroup *model.SecurityGroup, err error) {
	db := DB()
	secgroup = &model.SecurityGroup{Model: model.Model{Owner: owner}, Name: name}
	err = db.Where(secgroup).Take(secgroup).Error
	if err == nil {
		log.Println("Use existing glusterfs security group", err)
		return
	}
	secgroup, err = secgroupAdmin.Create(ctx, name, false, owner)
	if err != nil {
		log.Println("Failed to create security group with default rules", err)
		return
	}
	_, err = secruleAdmin.Create(ctx, secgroup.ID, owner, cidr, "ingress", "tcp", 1, 65535)
	if err != nil {
		log.Println("Failed to create security rule", err)
		return
	}
	_, err = secruleAdmin.Create(ctx, secgroup.ID, owner, cidr, "ingress", "udp", 1, 65535)
	if err != nil {
		log.Println("Failed to create security rule", err)
		return
	}
	return
}

func (a *GlusterfsAdmin) State(ctx context.Context, id int64, status string, nworkers int32) (err error) {
	db := DB()
	glusterfs := &model.Glusterfs{Model: model.Model{ID: id}}
	err = db.Model(glusterfs).Update(map[string]interface{}{"status": status, "worker_num": nworkers}).Error
	if err != nil {
		log.Println("Failed to update glusterfs cluster status", err)
		return
	}
	return
}

func (a *GlusterfsAdmin) GetState(ctx context.Context, id int64) (status string, err error) {
	db := DB()
	glusterfs := &model.Glusterfs{Model: model.Model{ID: id}}
	err = db.Take(glusterfs).Error
	if err != nil {
		log.Println("Failed to update glusterfs cluster status", err)
		return
	}
	status = glusterfs.Status
	return
}

func (a *GlusterfsAdmin) Update(ctx context.Context, id, heketiKey, flavorID int64, nworkers int32) (glusterfs *model.Glusterfs, err error) {
	memberShip := GetMemberShip(ctx)
	db := DB()
	glusterfs = &model.Glusterfs{Model: model.Model{ID: id}}
	err = db.Take(glusterfs).Error
	if err != nil {
		log.Println("DB failed to query glusterfs", err)
		return
	}
	if flavorID > 0 && flavorID != glusterfs.Flavor {
		flavor := &model.Flavor{Model: model.Model{ID: flavorID}}
		if err = db.Take(flavor).Error; err != nil {
			log.Println("Failed to query flavor", err)
			return
		}
		glusterfs.Flavor = flavorID
		if err = db.Save(glusterfs).Error; err != nil {
			log.Println("Failed to save glusterfs", err)
			return
		}
	}
	if glusterfs.HeketiKey == 0 && heketiKey > 0 {
		glusterfs.HeketiKey = heketiKey
		if err = db.Save(glusterfs).Error; err != nil {
			log.Println("Failed to save glusterfs", err)
			return
		}
	}
	err = a.State(ctx, id, "updating", glusterfs.WorkerNum)
	if err != nil {
		log.Println("DB failed to update cluster status", err)
		return
	}
	maxIndex := glusterfs.WorkerNum - 1
	if nworkers > glusterfs.WorkerNum {
		for i := 0; i < int(nworkers-glusterfs.WorkerNum); i++ {
			maxIndex++
			hostname := fmt.Sprintf("g%d-gluster-%d", glusterfs.ID, maxIndex)
			ipaddr := fmt.Sprintf("192.168.91.%d", maxIndex+200)
			secgroup := &model.SecurityGroup{Model: model.Model{Owner: memberShip.OrgID}, Name: "gluster"}
			err = db.Where(secgroup).Take(secgroup).Error
			if err != nil {
				log.Println("No existing gluster security group", err)
				return
			}
			endpoint := viper.GetString("api.endpoint")
			userdata := getUserdata("gluster")
			userdata = fmt.Sprintf("%s\ncurl -k -O '%s/misc/glusterfs/gluster.sh'\nchmod +x gluster.sh", userdata, endpoint)
			userdata = fmt.Sprintf("%s\n./gluster.sh '%d' '%s'", userdata, glusterfs.ID, glusterfs.Endpoint)
			sgIDs := []int64{secgroup.ID}
			keyIDs := []int64{glusterfs.Key, glusterfs.HeketiKey}
			_, err = instanceAdmin.Create(ctx, 1, hostname, userdata, 1, glusterfs.Flavor, glusterfs.SubnetID, glusterfs.ClusterID, glusterfs.ZoneID, ipaddr, "", nil, keyIDs, sgIDs, -1)
			if err != nil {
				log.Println("Failed to launch a worker", err)
				return
			}
		}
	} else {
		for i := 0; i < int(glusterfs.WorkerNum-nworkers); i++ {
			hostname := fmt.Sprintf("g%d-gluster-%d", glusterfs.ID, maxIndex)
			instance := &model.Instance{}
			err = db.Preload("Interface").Where("hostname = ?", hostname).Take(instance).Error
			if err != nil {
				log.Println("Failed to query gluster worker", err)
				return
			}
			if instance.Interfaces == nil || len(instance.Interfaces) == 0 || instance.Interfaces[0].Subnet != glusterfs.SubnetID {
				log.Println("Failed to query gluster worker", err)
				return
			}
			err = instanceAdmin.Delete(ctx, instance.ID)
			if err != nil {
				log.Println("Failed to delete worker", err)
				return
			}
			maxIndex--
		}
	}
	glusterfs.WorkerNum = nworkers
	err = a.State(ctx, id, "complete", glusterfs.WorkerNum)
	if err != nil {
		log.Println("DB failed to update cluster status", err)
		return
	}
	return
}

func getUserdata(name string) (userdata string) {
	userdata = fmt.Sprintf("#!/bin/bash\nexec >/tmp/%s.log 2>&1\n", name)
	userdata += `cd /opt
count=0
while [ "$count" -le 20 ]; do
    sleep 10
    nameserver=$(grep '^nameserver' /etc/resolv.conf | head -1 | awk '{print $2}')
    [ -n "$nameserver" ] && break
    let count=$count+1
done
[ -z "$nameserver" ] && nameserver=8.8.8.8 && echo nameserver $nameserver >> /etc/resolv.conf
while true; do
    ping -c 1 $nameserver
    [ $? -eq 0 ] && break
done
`
	return
}

func (a *GlusterfsAdmin) Create(ctx context.Context, name, cookie string, nworkers int32, cluster, flavor, key, zoneID int64) (glusterfs *model.Glusterfs, err error) {
	memberShip := GetMemberShip(ctx)
	db := DB()
	glusterfs = &model.Glusterfs{
		Model:     model.Model{Creater: memberShip.UserID, Owner: memberShip.OrgID},
		Name:      name,
		Status:    "creating",
		Flavor:    flavor,
		Key:       key,
		ClusterID: cluster,
		Endpoint:  "http://192.168.91.199:8080",
	}
	err = db.Create(glusterfs).Error
	if err != nil {
		log.Println("Failed to create glusterfs", err)
		return
	}
	var subnet *model.Subnet
	var openshift *model.Openshift
	if cluster > 0 {
		openshift = &model.Openshift{Model: model.Model{ID: cluster}}
		err = db.Preload("Subnet").Take(openshift).Error
		if err != nil {
			log.Println("DB failed to query openshift cluster", err)
			return
		}
		subnet = openshift.Subnet
	} else {
		tmpName := fmt.Sprintf("g%d-sn", glusterfs.ID)
<<<<<<< HEAD
		subnet, err = subnetAdmin.Create(ctx, tmpName, "", "192.168.91.0", "255.255.255.0", "", "", "", "", "", "", "", "yes", "", 0, memberShip.OrgID)
=======
		subnet, err = subnetAdmin.Create(ctx, tmpName, "", "192.168.91.0", "255.255.255.0", "", "", "", "", "", "", "yes", "", "", 0, memberShip.OrgID)
>>>>>>> 58417753
		if err != nil {
			log.Println("Failed to create glusterfs subnet", err)
			return
		}
		subnetIDs := []int64{subnet.ID}
		tmpName = fmt.Sprintf("g%d-gw", glusterfs.ID)
		_, err = gatewayAdmin.Create(ctx, tmpName, "", 0, 0, subnetIDs, memberShip.OrgID, zoneID)
		if err != nil {
			log.Println("Failed to create gateway", err)
			return
		}
	}
	secgroup, err := a.createSecgroup(ctx, "gluster", "192.168.91.0/24", memberShip.OrgID)
	keyIDs := []int64{key}
	sgIDs := []int64{secgroup.ID}
	endpoint := viper.GetString("api.endpoint")
	userdata := getUserdata("heketi")
	userdata = fmt.Sprintf("%s\ncurl -k -O '%s/misc/glusterfs/heketi.sh'\nchmod +x heketi.sh", userdata, endpoint)
	userdata = fmt.Sprintf("%s\n./heketi.sh '%d' '%s' '%s' '%d' '%d'", userdata, glusterfs.ID, endpoint, cookie, subnet.ID, nworkers)
	tmpName := fmt.Sprintf("g%d-heketi", glusterfs.ID)
	_, err = instanceAdmin.Create(ctx, 1, tmpName, userdata, 1, flavor, subnet.ID, cluster, 0, "192.168.91.199", "", nil, keyIDs, sgIDs, -1)
	if err != nil {
		log.Println("Failed to create heketi instance", err)
		return
	}
	glusterfs.SubnetID = subnet.ID
	err = db.Save(glusterfs).Error
	if err != nil {
		log.Println("Failed to create glusterfs", err)
		return
	}
	if openshift != nil {
		openshift.GlusterID = glusterfs.ID
	}
	return
}

func (a *GlusterfsAdmin) Delete(ctx context.Context, id int64) (err error) {
	db := DB()
	db = db.Begin()
	defer func() {
		if err == nil {
			db.Commit()
		} else {
			db.Rollback()
		}
	}()
	glusterfs := &model.Glusterfs{Model: model.Model{ID: id}}
	err = db.Set("gorm:auto_preload", true).Take(glusterfs).Error
	if err != nil {
		log.Println("Failed to query glusterfs cluster", err)
		return
	}
	subnet := glusterfs.Subnet
	if subnet != nil {
		if subnet.Router != 0 {
			err = gatewayAdmin.Delete(ctx, subnet.Router)
			if err != nil {
				log.Println("Failed to delete gateway", err)
				return
			}
		}
		err = subnetAdmin.Delete(ctx, subnet.ID)
		if err != nil {
			log.Println("Failed to delete subnet", err)
			return
		}
	}
	if glusterfs.HeketiKey > 0 {
		err = keyAdmin.Delete(glusterfs.HeketiKey)
		if err != nil {
			log.Println("Failed to delete heketi key", err)
			return
		}
	}
	if err = db.Delete(&model.Glusterfs{Model: model.Model{ID: id}}).Error; err != nil {
		return
	}
	return
}

func (a *GlusterfsAdmin) List(ctx context.Context, offset, limit int64, order, query string) (total int64, glusterfses []*model.Glusterfs, err error) {
	memberShip := GetMemberShip(ctx)
	db := DB()
	if limit == 0 {
		limit = 16
	}

	if order == "" {
		order = "created_at"
	}
	if query != "" {
		query = fmt.Sprintf("name like '%%%s%%'", query)
	}

	where := memberShip.GetWhere()
	glusterfses = []*model.Glusterfs{}
	if err = db.Model(&model.Glusterfs{}).Where(where).Where(query).Count(&total).Error; err != nil {
		return
	}
	db = dbs.Sortby(db.Offset(offset).Limit(limit), order)
	if err = db.Where(where).Where(query).Find(&glusterfses).Error; err != nil {
		return
	}

	return
}

func (v *GlusterfsView) List(c *macaron.Context, store session.Store) {
	memberShip := GetMemberShip(c.Req.Context())
	permit := memberShip.CheckPermission(model.Reader)
	if !permit {
		log.Println("Not authorized for this operation")
		c.Data["ErrorMsg"] = "Not authorized for this operation"
		c.HTML(http.StatusBadRequest, "error")
		return
	}
	offset := c.QueryInt64("offset")
	limit := c.QueryInt64("limit")
	if limit == 0 {
		limit = 16
	}
	order := c.Query("order")
	if order == "" {
		order = "-created_at"
	}
	query := c.QueryTrim("q")
	total, glusterfses, err := glusterfsAdmin.List(c.Req.Context(), offset, limit, order, query)
	if err != nil {
		if c.Req.Header.Get("X-Json-Format") == "yes" {
			c.JSON(500, map[string]interface{}{
				"error": err.Error(),
			})
			return
		}
		c.Data["ErrorMsg"] = err.Error()
		c.HTML(500, "500")
		return
	}
	pages := GetPages(total, limit)
	c.Data["Glusterfses"] = glusterfses
	c.Data["Total"] = total
	c.Data["Pages"] = pages
	c.Data["Query"] = query
	if c.Req.Header.Get("X-Json-Format") == "yes" {
		c.JSON(200, map[string]interface{}{
			"glusterfses": glusterfses,
			"total":       total,
			"pages":       pages,
			"query":       query,
		})
		return
	}
	c.HTML(200, "glusterfs")
}

func (v *GlusterfsView) Delete(c *macaron.Context, store session.Store) (err error) {
	memberShip := GetMemberShip(c.Req.Context())
	id := c.ParamsInt64("id")
	permit, err := memberShip.CheckOwner(model.Owner, "glusterfs", id)
	if !permit {
		log.Println("Not authorized for this operation")
		c.Data["ErrorMsg"] = "Not authorized for this operation"
		c.HTML(http.StatusBadRequest, "error")
		return
	}
	err = glusterfsAdmin.Delete(c.Req.Context(), id)
	if err != nil {
		c.Data["ErrorMsg"] = err.Error()
		c.HTML(http.StatusBadRequest, "error")
		return
	}
	c.JSON(200, map[string]interface{}{
		"redirect": "glusterfs",
	})
	return
}

func (v *GlusterfsView) Edit(c *macaron.Context, store session.Store) {
	memberShip := GetMemberShip(c.Req.Context())
	id := c.ParamsInt64("id")
	permit, err := memberShip.CheckOwner(model.Owner, "glusterfs", id)
	if !permit {
		log.Println("Not authorized for this operation")
		c.Data["ErrorMsg"] = "Not authorized for this operation"
		c.HTML(http.StatusBadRequest, "error")
		return
	}
	db := DB()
	glusterfs := &model.Glusterfs{Model: model.Model{ID: id}}
	err = db.Take(glusterfs).Error
	if err != nil {
		log.Println("Failed ro query glusterfs", err)
		c.Data["ErrorMsg"] = err.Error()
		c.HTML(500, "500")
	}
	flavors := []*model.Flavor{}
	if err := db.Where("ephemeral > 0").Where("ephemeral > 0").Find(&flavors).Error; err != nil {
		c.Data["ErrorMsg"] = err.Error()
		c.HTML(500, "500")
		return
	}
	c.Data["Glusterfs"] = glusterfs
	c.Data["Flavors"] = flavors
	c.HTML(200, "glusterfs_patch")
}

func (v *GlusterfsView) Patch(c *macaron.Context, store session.Store) {
	ctx := c.Req.Context()
	memberShip := GetMemberShip(ctx)
	id := c.ParamsInt64("id")
	permit, err := memberShip.CheckOwner(model.Owner, "glusterfs", id)
	if !permit {
		log.Println("Not authorized for this operation")
		c.Data["ErrorMsg"] = "Not authorized for this operation"
		c.HTML(http.StatusBadRequest, "error")
		return
	}
	flavor := c.QueryInt64("flavor")
	heketikey := c.QueryInt64("heketikey")
	nworkers := c.QueryInt("nworkers")
	if nworkers < 3 {
		code := http.StatusBadRequest
		c.Data["ErrorMsg"] = "Number of workers must be at least 3"
		c.HTML(code, "error")
		return
	}
	glusterfs, err := glusterfsAdmin.Update(ctx, id, heketikey, flavor, int32(nworkers))
	if err != nil {
		log.Println("Failed to create glusterfs", err)
		if c.Req.Header.Get("X-Json-Format") == "yes" {
			c.JSON(500, map[string]interface{}{
				"error": err.Error(),
			})
			return
		}
		c.Data["ErrorMsg"] = err.Error()
		c.HTML(http.StatusBadRequest, "error")
		return
	} else if c.Req.Header.Get("X-Json-Format") == "yes" {
		c.JSON(200, glusterfs)
		return
	}
	c.Redirect("../glusterfs")
}

func (v *GlusterfsView) New(c *macaron.Context, store session.Store) {
	ctx := c.Req.Context()
	memberShip := GetMemberShip(ctx)
	permit := memberShip.CheckPermission(model.Owner)
	if !permit {
		log.Println("Not authorized for this operation")
		c.Data["ErrorMsg"] = "Not authorized for this operation"
		c.HTML(http.StatusBadRequest, "error")
		return
	}
	db := DB()
	flavors := []*model.Flavor{}
	if err := db.Where("ephemeral > 0").Find(&flavors).Error; err != nil {
		c.Data["ErrorMsg"] = err.Error()
		c.HTML(500, "500")
		return
	}
	_, keys, err := keyAdmin.List(ctx, 0, -1, "", "")
	if err != nil {
		c.Data["ErrorMsg"] = err.Error()
		c.HTML(500, "500")
		return
	}
	where := memberShip.GetWhere()
	openshifts := []*model.Openshift{}
	err = db.Where(where).Where("gluster_id = 0").Find(&openshifts).Error
	if err != nil {
		c.Data["ErrorMsg"] = err.Error()
		c.HTML(500, "500")
		return
	}
	c.Data["Flavors"] = flavors
	c.Data["Keys"] = keys
	c.Data["Openshifts"] = openshifts
	c.HTML(200, "glusterfs_new")
}

func (v *GlusterfsView) State(c *macaron.Context, store session.Store) {
	memberShip := GetMemberShip(c.Req.Context())
	id := c.ParamsInt64("id")
	permit, err := memberShip.CheckOwner(model.Owner, "glusterfs", id)
	if !permit {
		log.Println("Not authorized for this operation")
		c.Data["ErrorMsg"] = "Not authorized for this operation"
		c.HTML(http.StatusBadRequest, "error")
		return
	}
	status := c.QueryTrim("status")
	err = glusterfsAdmin.State(c.Req.Context(), id, status, 0)
	if err != nil {
		c.JSON(500, map[string]interface{}{
			"error": err.Error(),
		})
	}
	c.JSON(200, "ack")
}

func (v *GlusterfsView) Create(c *macaron.Context, store session.Store) {
	memberShip := GetMemberShip(c.Req.Context())
	permit := memberShip.CheckPermission(model.Owner)
	if !permit {
		log.Println("Not authorized for this operation")
		c.Data["ErrorMsg"] = "Not authorized for this operation"
		c.HTML(http.StatusBadRequest, "error")
		return
	}
	redirectTo := "../glusterfs"
	name := c.QueryTrim("name")
	if name == "" {
		code := http.StatusBadRequest
		c.Data["ErrorMsg"] = "Name can not be empty string"
		c.HTML(code, "error")
		return
	}
	nworkers := c.QueryInt("nworkers")
	if nworkers < 3 {
		code := http.StatusBadRequest
		c.Data["ErrorMsg"] = "Number of workers must be at least 3"
		c.HTML(code, "error")
		return
	}
	flavor := c.QueryInt64("flavor")
	if flavor <= 0 {
		log.Println("Invalid flavor ID")
		c.Data["ErrorMsg"] = "Invalid flavor ID"
		c.HTML(http.StatusBadRequest, "error")
		return
	}
	key := c.QueryInt64("key")
	permit, err := memberShip.CheckOwner(model.Writer, "keys", key)
	if !permit {
		log.Println("Not authorized to access key")
		c.Data["ErrorMsg"] = "Not authorized to access key"
		c.HTML(http.StatusBadRequest, "error")
		return
	}
	cluster := c.QueryInt64("cluster")
	if cluster < 0 {
		code := http.StatusBadRequest
		c.Data["ErrorMsg"] = "Openshift cluster must be >= 0"
		c.HTML(code, "error")
		return
	}
	zoneID := c.QueryInt64("zone")
	if zoneID < 0 {
		code := http.StatusBadRequest
		c.Data["ErrorMsg"] = "Zone must be >= 0"
		c.HTML(code, "error")
		return
	}
	permit, err = memberShip.CheckOwner(model.Writer, "openshifts", cluster)
	if !permit {
		log.Println("Not authorized to access openshift cluser")
		c.Data["ErrorMsg"] = "Not authorized to access openshift cluser"
		c.HTML(http.StatusBadRequest, "error")
		return
	}
	cookie := "MacaronSession=" + c.GetCookie("MacaronSession")
	glusterfs, err := glusterfsAdmin.Create(c.Req.Context(), name, cookie, int32(nworkers), cluster, flavor, key, zoneID)
	if err != nil {
		if c.Req.Header.Get("X-Json-Format") == "yes" {
			c.JSON(500, map[string]interface{}{
				"error": err.Error(),
			})
			return
		}
		c.Data["ErrorMsg"] = err.Error()
		c.HTML(500, "error")
		return
	} else if c.Req.Header.Get("X-Json-Format") == "yes" {
		c.JSON(200, glusterfs)
		return
	}
	c.Redirect(redirectTo)
}<|MERGE_RESOLUTION|>--- conflicted
+++ resolved
@@ -212,11 +212,7 @@
 		subnet = openshift.Subnet
 	} else {
 		tmpName := fmt.Sprintf("g%d-sn", glusterfs.ID)
-<<<<<<< HEAD
-		subnet, err = subnetAdmin.Create(ctx, tmpName, "", "192.168.91.0", "255.255.255.0", "", "", "", "", "", "", "", "yes", "", 0, memberShip.OrgID)
-=======
-		subnet, err = subnetAdmin.Create(ctx, tmpName, "", "192.168.91.0", "255.255.255.0", "", "", "", "", "", "", "yes", "", "", 0, memberShip.OrgID)
->>>>>>> 58417753
+		subnet, err = subnetAdmin.Create(ctx, tmpName, "", "192.168.91.0", "255.255.255.0", "", "", "", "", "", "", "", "", "yes", "", 0, memberShip.OrgID)
 		if err != nil {
 			log.Println("Failed to create glusterfs subnet", err)
 			return
