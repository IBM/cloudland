--- conflicted
+++ resolved
@@ -416,7 +416,11 @@
 		log.Println("Failed to get subnet, %v", err)
 		return nil, err
 	}
-<<<<<<< HEAD
+	if subnet.Type != "internal" {
+		log.Println("Only internal gateway can be set gateway")
+		err = fmt.Errorf("Only internal gateway can be set gateway")
+		return nil, err
+	}
 	found := false
 	for _, z := range subnet.Zones {
 		if z.ID == zoneID {
@@ -439,14 +443,7 @@
 	if !found {
 		subnet.Routers = append(subnet.Routers, router)
 	}
-=======
-	if subnet.Type != "internal" {
-		log.Println("Only internal gateway can be set gateway")
-		err = fmt.Errorf("Only internal gateway can be set gateway")
-		return nil, err
-	}
-	subnet.Router = routerID
->>>>>>> b05efd17
+	subnet.Router = router.ID
 	err = db.Model(subnet).Save(subnet).Error
 	if err != nil {
 		log.Println("Failed to set gateway, %v", err)
