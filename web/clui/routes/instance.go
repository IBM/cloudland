/*
Copyright <holder> All Rights Reserved.

SPDX-License-Identifier: Apache-2.0

*/

package routes

import (
	"context"
	"encoding/base64"
	"encoding/json"
	"fmt"
	"log"
	"math/rand"
	"net"
	"net/http"
	"strconv"
	"strings"
	"time"

	"github.com/IBM/cloudland/web/clui/grpcs"
	"github.com/IBM/cloudland/web/clui/model"
	"github.com/IBM/cloudland/web/clui/scripts"
	"github.com/IBM/cloudland/web/sca/dbs"
	"github.com/go-macaron/session"
	"github.com/jinzhu/gorm"
	macaron "gopkg.in/macaron.v1"
)

var (
	instanceAdmin = &InstanceAdmin{}
	instanceView  = &InstanceView{}
)

type InstanceAdmin struct{}

type InstanceView struct{}

type NetworkRoute struct {
	Network string `json:"network"`
	Netmask string `json:"netmask"`
	Gateway string `json:"gateway"`
}

type InstanceNetwork struct {
	Type    string          `json:"type,omitempty"`
	Address string          `json:"ip_address"`
	Netmask string          `json:"netmask"`
	Link    string          `json:"link"`
	ID      string          `json:"id"`
	Routes  []*NetworkRoute `json:"routes,omitempty"`
}

type NetworkLink struct {
	MacAddr string `json:"ethernet_mac_address"`
	Mtu     uint   `json:"mtu"`
	ID      string `json:"id"`
	Type    string `json:"type,omitempty"`
}

type VlanInfo struct {
	Device  string `json:"device"`
	Vlan    int64  `json:"vlan"`
	IpAddr  string `json:"ip_address"`
	MacAddr string `json:"mac_address"`
}

type SecurityData struct {
	Secgroup    int64
	RemoteIp    string `json:"remote_ip"`
	RemoteGroup string `json:"remote_group"`
	Direction   string `json:"direction"`
	IpVersion   string `json:"ip_version"`
	Protocol    string `json:"protocol"`
	PortMin     int32  `json:"port_min"`
	PortMax     int32  `json:"port_max"`
}

type ZvmData struct {
	OsVersion string `json:"osVersion"`
	DiskType  string `json:"diskType"`
	VSwitch   string `json:"vswitch"`
}

type OcpData struct {
	OcpVersion string `json:"ocpVersion"`
	Service    string `json:"service"`
}

type InstanceData struct {
	Userdata  string             `json:"userdata"`
	HyperType string             `json:"hyperType"`
	DNS       string             `json:"dns"`
	ZVM       []*ZvmData         `json:"zvm"`
	OCP       []*OcpData         `json:"ocp"`
	Vlans     []*VlanInfo        `json:"vlans"`
	Networks  []*InstanceNetwork `json:"networks"`
	Links     []*NetworkLink     `json:"links"`
	Keys      []string           `json:"keys"`
	SecRules  []*SecurityData    `json:"security"`
}

type InstancesData struct {
	Instances []*model.Instance  `json:"instancedata"`
	IsAdmin   bool               `json:"is_admin"`

}


func (a *InstanceAdmin) Create(ctx context.Context, count int, prefix, userdata string, imageID, flavorID, primaryID, clusterID int64, primaryIP, primaryMac string, subnetIDs, keyIDs []int64, sgIDs []int64, hyper int) (instance *model.Instance, err error) {
	memberShip := GetMemberShip(ctx)
	db := DB()
	image := &model.Image{Model: model.Model{ID: imageID}}
	if imageID > 0 {
		if err = db.Take(image).Error; err != nil {
			log.Println("Image query failed", err)
			return
		}
		if image.Status != "available" {
			err = fmt.Errorf("Image status not available")
			log.Println("Image status not available")
			return
		}
	}
	flavor := &model.Flavor{Model: model.Model{ID: flavorID}}
	if err = db.Find(flavor).Error; err != nil {
		log.Println("Flavor query failed", err)
		return
	}
	primary := &model.Subnet{Model: model.Model{ID: primaryID}}
	if err = db.Preload("Netlink").Take(primary).Error; err != nil {
		log.Println("Primary subnet query failed", err)
		return
	}
	subnets := []*model.Subnet{}
	if err = db.Where(subnetIDs).Preload("Netlink").Find(&subnets).Error; err != nil {
		log.Println("Secondary subnets query failed", err)
		return
	}
	keys := []*model.Key{}
	if err = db.Where(keyIDs).Find(&keys).Error; err != nil {
		log.Println("Keys query failed", err)
		return
	}
	secGroups := []*model.SecurityGroup{}
	if err = db.Where(sgIDs).Find(&secGroups).Error; err != nil {
		log.Println("Security group query failed", err)
		return
	}
	i := 0
	hostname := prefix
	for i < count {
		if count > 1 {
			hostname = fmt.Sprintf("%s-%d", prefix, i+1)
		}
		instance = &model.Instance{Model: model.Model{Creater: memberShip.UserID, Owner: memberShip.OrgID}, Hostname: hostname, ImageID: imageID, FlavorID: flavorID, Userdata: userdata, Status: "pending", ClusterID: clusterID}
		err = db.Create(instance).Error
		if err != nil {
			log.Println("DB create instance failed", err)
			return
		}
		metadata := ""
<<<<<<< HEAD
		var ifaces []*model.Interface
		ifaces, metadata, err = a.buildMetadata(ctx, primary, primaryIP, primaryMac, subnets, keys, instance, userdata, secGroups)
=======
		_, metadata, err = a.buildMetadata(ctx, primary, primaryIP, primaryMac, subnets, keys, instance, userdata, secGroups, clusterID, "")
>>>>>>> caaa3a3b
		if err != nil {
			log.Println("Build instance metadata failed", err)
			return
		}
		instance.Interfaces = ifaces
		rcNeeded := fmt.Sprintf("cpu=%d memory=%d disk=%d network=%d", flavor.Cpu, flavor.Memory*1024, (flavor.Disk+flavor.Swap+flavor.Ephemeral)*1024*1024, 0)
		control := "inter= " + rcNeeded
		if i == 0 && hyper >= 0 {
			control = fmt.Sprintf("inter=%d %s", hyper, rcNeeded)
		}
		if primary.DomainSearch != "" {
			hostname = hostname + "." + primary.DomainSearch
		}
		command := ""
		if imageID > 0 {
			command = fmt.Sprintf("/opt/cloudland/scripts/backend/launch_vm.sh '%d' 'image-%d.%s' '%s' '%d' '%d' '%d' '%d' '%d'<<EOF\n%s\nEOF", instance.ID, image.ID, image.Format, hostname, flavor.Cpu, flavor.Memory, flavor.Disk, flavor.Swap, flavor.Ephemeral, base64.StdEncoding.EncodeToString([]byte(metadata)))
		} else if clusterID > 0 {
			command = fmt.Sprintf("/opt/cloudland/scripts/backend/oc_vm.sh '%d' '%d' '%d' '%d' '%s'<<EOF\n%s\nEOF", instance.ID, flavor.Cpu, flavor.Memory, flavor.Disk, hostname, metadata)
			openshift := &model.Openshift{Model: model.Model{ID: clusterID}}
			err = db.Model(openshift).Update("worker_num", gorm.Expr("worker_num + 1")).Error
			if err != nil {
				log.Println("Failed to update openshift cluster")
				return
			}
		}
		err = hyperExecute(ctx, control, command)
		if err != nil {
			log.Println("Launch vm command execution failed", err)
			return
		}
		i++
	}
	return
}

func (a *InstanceAdmin) ChangeInstanceStatus(ctx context.Context, id int64, action string)  (instance *model.Instance, err error){
	db := DB()
	instance = &model.Instance{Model: model.Model{ID: id}}
	if err = db.Set("gorm:auto_preload", true).Take(instance).Error; err != nil {
		log.Println("Failed to query instance ", err)
		return
	}
	control := fmt.Sprintf("inter=%d", instance.Hyper)
	command := fmt.Sprintf("/opt/cloudland/scripts/backend/action_vm.sh '%d' '%s'", instance.ID, action)
	err = hyperExecute(ctx, control, command)
	if err != nil {
		log.Println("Delete vm command execution failed", err)
		return
	}
	return
}


func (a *InstanceAdmin) Update(ctx context.Context, id, flavorID int64, hostname, action string, subnetIDs, sgIDs []int64, hyper int) (instance *model.Instance, err error) {
	db := DB()
	instance = &model.Instance{Model: model.Model{ID: id}}
	if err = db.Set("gorm:auto_preload", true).Take(instance).Error; err != nil {
		log.Println("Failed to query instance ", err)
		return
	}
	if hyper != int(instance.Hyper) {
		if instance.Status != "shut_off" {
			log.Println("Instance must be shutdown before migration")
			err = fmt.Errorf("Instance must be shutdown before migration")
			return
		}
		control := fmt.Sprintf("inter=%d", instance.Hyper)
		command := fmt.Sprintf("/opt/cloudland/scripts/backend/migrate_vm.sh '%d' '%d'", instance.ID, hyper)
		err = hyperExecute(ctx, control, command)
		if err != nil {
			log.Println("Migrate vm command execution failed", err)
			return
		}
	}
	if flavorID != instance.FlavorID {
		if instance.Status == "running" {
			err = fmt.Errorf("Instance must be shutdown first before resize")
			log.Println("Instance must be shutdown first before resize", err)
			return
		}
		flavor := &model.Flavor{Model: model.Model{ID: flavorID}}
		if err = db.Take(flavor).Error; err != nil {
			log.Println("Failed to query flavor", err)
			return
		}
		if flavor.Disk < instance.Flavor.Disk || flavor.Ephemeral < instance.Flavor.Ephemeral {
			err = fmt.Errorf("Disk(s) can not be resized to smaller size")
			return
		}
		cpu := flavor.Cpu - instance.Flavor.Cpu
		if cpu < 0 {
			cpu = 0
		}
		memory := flavor.Memory - instance.Flavor.Memory
		if memory < 0 {
			memory = 0
		}
		disk := flavor.Disk - instance.Flavor.Disk + flavor.Ephemeral - instance.Flavor.Ephemeral
		control := fmt.Sprintf("inter=%d cpu=%d memory=%d disk=%d network=%d", instance.Hyper, cpu, memory, disk, 0)
		command := fmt.Sprintf("/opt/cloudland/scripts/backend/resize_vm.sh '%d' '%d' '%d' '%d' '%d' '%d' '%d'", instance.ID, flavor.Cpu, flavor.Memory, flavor.Disk, flavor.Swap, flavor.Ephemeral, disk)
		err = hyperExecute(ctx, control, command)
		if err != nil {
			log.Println("Resize vm command execution failed", err)
			return
		}
		instance.FlavorID = flavorID
		instance.Flavor = flavor
		if err = db.Save(instance).Error; err != nil {
			log.Println("Failed to save instance", err)
			return
		}
	}
	if instance.Hostname != hostname {
		instance.Hostname = hostname
		if err = db.Save(instance).Error; err != nil {
			log.Println("Failed to save instance", err)
			return
		}
	}
	if action == "shutdown" || action == "destroy" || action == "start" || action == "suspend" || action == "resume" {
		control := fmt.Sprintf("inter=%d", instance.Hyper)
		command := fmt.Sprintf("/opt/cloudland/scripts/backend/action_vm.sh '%d' '%s'", instance.ID, action)
		err = hyperExecute(ctx, control, command)
		if err != nil {
			log.Println("Delete vm command execution failed", err)
			return
		}
	}
	secGroups := []*model.SecurityGroup{}
	if err = db.Where(sgIDs).Find(&secGroups).Error; err != nil {
		log.Println("Security group query failed", err)
		return
	}
	secRules, err := model.GetSecurityRules(secGroups)
	if err != nil {
		log.Println("Failed to get security rules", err)
		return
	}
	securityData := []*SecurityData{}
	for _, rule := range secRules {
		sgr := &SecurityData{
			Secgroup:    rule.Secgroup,
			RemoteIp:    rule.RemoteIp,
			RemoteGroup: rule.RemoteGroup,
			Direction:   rule.Direction,
			IpVersion:   rule.IpVersion,
			Protocol:    rule.Protocol,
			PortMin:     rule.PortMin,
			PortMax:     rule.PortMax,
		}
		securityData = append(securityData, sgr)
	}
	jsonData, err := json.Marshal(securityData)
	if err != nil {
		log.Println("Failed to marshal security json data, %v", err)
		return
	}
	for _, iface := range instance.Interfaces {
		found := false
		for _, sID := range subnetIDs {
			if iface.Address.SubnetID == sID {
				found = true
				log.Println("Found SID ", sID)
				break
			}
		}
		if found == false {
			control := fmt.Sprintf("inter=%d", instance.Hyper)
			command := fmt.Sprintf("/opt/cloudland/scripts/backend/detach_nic.sh '%d' '%d' '%s' '%s'", instance.ID, iface.Address.Subnet.Vlan, iface.Address.Address, iface.MacAddr)
			err = hyperExecute(ctx, control, command)
			if err != nil {
				log.Println("Delete vm command execution failed", err)
				return
			}
			err = a.deleteInterface(ctx, iface)
			if err != nil {
				log.Println("Failed to delete interface", err)
				return
			}
		}
	}
	index := len(instance.Interfaces)
	for i, sID := range subnetIDs {
		found := false
		for _, iface := range instance.Interfaces {
			if iface.Address.SubnetID == sID {
				found = true
				log.Println("Found SID ", sID)
				break
			}
		}
		if found == false {
			var iface *model.Interface
			ifname := fmt.Sprintf("eth%d", i+index)
			subnet := &model.Subnet{Model: model.Model{ID: sID}}
			err = db.Take(subnet).Error
			if err != nil {
				log.Println("Failed to query subnet", err)
				return
			}
			iface, err = a.createInterface(ctx, subnet, "", "", instance, ifname, secGroups)
			control := fmt.Sprintf("inter=%d", instance.Hyper)
			command := fmt.Sprintf("/opt/cloudland/scripts/backend/attach_nic.sh '%d' '%d' '%s' '%s' <<EOF\n%s\nEOF", instance.ID, iface.Address.Subnet.Vlan, iface.Address.Address, iface.MacAddr, jsonData)
			err = hyperExecute(ctx, control, command)
			if err != nil {
				log.Println("Delete vm command execution failed", err)
				return
			}
		}
	}
	return
}

func hyperExecute(ctx context.Context, control, command string) (err error) {
	if control == "" {
		return
	}
	sciClient := grpcs.RemoteExecClient()
	sciReq := &scripts.ExecuteRequest{
		Id:      100,
		Extra:   0,
		Control: control,
		Command: command,
	}
	_, err = sciClient.Execute(ctx, sciReq)
	if err != nil {
		log.Println("SCI client execution failed, %v", err)
		return
	}
	return
}

func (a *InstanceAdmin) deleteInterfaces(ctx context.Context, instance *model.Instance) (err error) {
	for _, iface := range instance.Interfaces {
		err = a.deleteInterface(ctx, iface)
		if err != nil {
			log.Println("Failed to delete interface", err)
			continue
		}
	}
	return
}

func (a *InstanceAdmin) deleteInterface(ctx context.Context, iface *model.Interface) (err error) {
	err = DeleteInterface(ctx, iface)
	if err != nil {
		log.Println("Failed to create interface")
		return
	}
	vlan := iface.Address.Subnet.Vlan
	netlink := iface.Address.Subnet.Netlink
	if netlink == nil {
		log.Println("Subnet doesn't have network")
		return
	}
	control := ""
	if netlink.Hyper >= 0 {
		control = fmt.Sprintf("toall=vlan-%d:%d", iface.Address.Subnet.Vlan, netlink.Hyper)
		if netlink.Peer >= 0 {
			control = fmt.Sprintf("%s,%d", control, netlink.Peer)
		}
	} else if netlink.Peer >= 0 {
		control = fmt.Sprintf("inter=%d", netlink.Peer)
	} else {
		log.Println("Network has no valid hypers")
		return
	}
	command := fmt.Sprintf("/opt/cloudland/scripts/backend/del_host.sh '%d' '%s' '%s'", vlan, iface.MacAddr, iface.Address.Address)
	err = hyperExecute(ctx, control, command)
	if err != nil {
		log.Println("Delete interface failed")
		return
	}
	return
}

func (a *InstanceAdmin) createInterface(ctx context.Context, subnet *model.Subnet, address, mac string, instance *model.Instance, ifname string, secGroups []*model.SecurityGroup) (iface *model.Interface, err error) {
	memberShip := GetMemberShip(ctx)
	db := DB()
	iface, err = CreateInterface(ctx, subnet.ID, instance.ID, memberShip.OrgID, instance.Hyper, address, mac, ifname, "instance", secGroups)
	if err != nil {
		log.Println("Failed to create interface")
		return
	}
	netlink := subnet.Netlink
	if netlink == nil {
		netlink = &model.Network{Model: model.Model{Creater: memberShip.UserID, Owner: memberShip.OrgID}, Vlan: subnet.Vlan}
		err = db.Create(netlink).Error
		if err != nil {
			log.Println("Failed to query network")
			return
		}
	}
	if err != nil {
		log.Println("Failed to execute network creation")
		return
	}
	control := ""
	if netlink.Hyper >= 0 {
		control = fmt.Sprintf("toall=vlan-%d:%d", subnet.Vlan, netlink.Hyper)
		if netlink.Peer >= 0 {
			control = fmt.Sprintf("%s,%d", control, netlink.Peer)
		}
	} else if netlink.Peer >= 0 {
		control = fmt.Sprintf("inter=%d", netlink.Peer)
	} else {
		log.Println("Network has no valid hypers")
		return
	}
	command := fmt.Sprintf("/opt/cloudland/scripts/backend/set_host.sh '%d' '%s' '%s' '%s' '%s'", subnet.Vlan, iface.MacAddr, instance.Hostname, iface.Address.Address, subnet.DomainSearch)
	err = hyperExecute(ctx, control, command)
	if err != nil {
		log.Println("Delete slave failed")
	}
	return
}

func (a *InstanceAdmin) buildMetadata(ctx context.Context, primary *model.Subnet, primaryIP, primaryMac string, subnets []*model.Subnet, keys []*model.Key, instance *model.Instance, userdata string, secGroups []*model.SecurityGroup, clusterID int64, service string) (interfaces []*model.Interface, metadata string, err error) {
	vlans := []*VlanInfo{}
	instNetworks := []*InstanceNetwork{}
	instLinks := []*NetworkLink{}
	gateway := strings.Split(primary.Gateway, "/")[0]
	instRoute := &NetworkRoute{Network: "0.0.0.0", Netmask: "0.0.0.0", Gateway: gateway}
	iface, err := a.createInterface(ctx, primary, primaryIP, primaryMac, instance, "eth0", secGroups)
	if err != nil {
		log.Println("Allocate address for primary subnet %s--%s/%s failed, %v", primary.Name, primary.Network, primary.Netmask, err)
		return
	}
	interfaces = append(interfaces, iface)
	address := strings.Split(iface.Address.Address, "/")[0]
	instNetwork := &InstanceNetwork{Address: address, Netmask: primary.Netmask, Type: "ipv4", Link: iface.Name, ID: "network0"}
	instNetwork.Routes = append(instNetwork.Routes, instRoute)
	instNetworks = append(instNetworks, instNetwork)
	instLinks = append(instLinks, &NetworkLink{MacAddr: iface.MacAddr, Mtu: uint(iface.Mtu), ID: iface.Name, Type: "phy"})
	vlans = append(vlans, &VlanInfo{Device: "eth0", Vlan: primary.Vlan, IpAddr: address, MacAddr: iface.MacAddr})
	for i, subnet := range subnets {
		ifname := fmt.Sprintf("eth%d", i+1)
		iface, err = a.createInterface(ctx, subnet, "", "", instance, ifname, secGroups)
		if err != nil {
			log.Println("Allocate address for secondary subnet %s--%s/%s failed, %v", subnet.Name, subnet.Network, subnet.Netmask, err)
			return
		}
		interfaces = append(interfaces, iface)
		address = strings.Split(iface.Address.Address, "/")[0]
		instNetworks = append(instNetworks, &InstanceNetwork{
			Address: address,
			Netmask: subnet.Netmask,
			Type:    "ipv4",
			Link:    iface.Name,
			ID:      fmt.Sprintf("network%d", i+1),
		})
		instLinks = append(instLinks, &NetworkLink{MacAddr: iface.MacAddr, Mtu: uint(iface.Mtu), ID: iface.Name, Type: "phy"})
		vlans = append(vlans, &VlanInfo{Device: ifname, Vlan: subnet.Vlan, IpAddr: address, MacAddr: iface.MacAddr})
	}
	var instKeys []string
	for _, key := range keys {
		instKeys = append(instKeys, key.PublicKey)
	}
	secRules, err := model.GetSecurityRules(secGroups)
	if err != nil {
		log.Println("Failed to get security rules", err)
		return
	}
	securityData := []*SecurityData{}
	for _, rule := range secRules {
		sgr := &SecurityData{
			Secgroup:    rule.Secgroup,
			RemoteIp:    rule.RemoteIp,
			RemoteGroup: rule.RemoteGroup,
			Direction:   rule.Direction,
			IpVersion:   rule.IpVersion,
			Protocol:    rule.Protocol,
			PortMin:     rule.PortMin,
			PortMax:     rule.PortMax,
		}
		securityData = append(securityData, sgr)
	}
	image := &model.Image{Model: model.Model{ID: instance.ImageID}}
	hyperType := image.HypervisorType
	dns := primary.NameServer
	zvm := []*ZvmData{}
	if hyperType == "zvm" {
		zd := &ZvmData{
			OsVersion: image.OsVersion,
			DiskType:  image.DiskType,
			VSwitch:   primary.VSwitch,
		}
		zvm = append(zvm, zd)
	}
	ocp := []*OcpData{}
	if clusterID > 0 {
		openshift := &model.Openshift{Model: model.Model{ID: clusterID}}
		err = DB().Take(openshift).Error
		if err != nil {
			log.Println("Invalid OCP cluster ", clusterID)
			return
		}
		od := &OcpData{
			OcpVersion: openshift.Version,
			Service:    service,
		}
		ocp = append(ocp, od)
	}
	instData := &InstanceData{
		Userdata:  userdata,
		HyperType: hyperType,
		DNS:       dns,
		ZVM:       zvm,
		OCP:       ocp,
		Vlans:     vlans,
		Networks:  instNetworks,
		Links:     instLinks,
		Keys:      instKeys,
		SecRules:  securityData,
	}
	jsonData, err := json.Marshal(instData)
	if err != nil {
		log.Println("Failed to marshal instance json data, %v", err)
		return
	}
	return interfaces, string(jsonData), nil
}

func (a *InstanceAdmin) Delete(ctx context.Context, id int64) (err error) {
	db := DB()
	db = db.Begin()
	defer func() {
		if err == nil {
			db.Commit()
		} else {
			db.Rollback()
		}
	}()
	instance := &model.Instance{Model: model.Model{ID: id}}
	if err = db.Set("gorm:auto_preload", true).Take(instance).Error; err != nil {
		log.Println("Failed to query instance, %v", err)
		return
	}
	if instance.ClusterID > 0 && strings.Index(instance.Hostname, "worker-") == 0 {
		openshift := &model.Openshift{Model: model.Model{ID: instance.ClusterID}}
		err = db.Model(openshift).Update("worker_num", gorm.Expr("worker_num - 1")).Error
		if err != nil {
			log.Println("Failed to update openshift cluster")
			return
		}
	}
	if err = db.Where("instance_id = ?", instance.ID).Find(&instance.FloatingIps).Error; err != nil {
		log.Println("Failed to query floating ip(s), %v", err)
		return
	}
	if instance.FloatingIps != nil {
		for _, fip := range instance.FloatingIps {
			err = floatingipAdmin.Delete(ctx, fip.ID)
			if err != nil {
				log.Println("Failed to delete floating ip, %v", err)
				return
			}
		}
	}
	if err = db.Where("instance_id = ?", instance.ID).Find(&instance.Volumes).Error; err != nil {
		log.Println("Failed to query floating ip(s), %v", err)
		return
	}
	if instance.Volumes != nil {
		for _, vol := range instance.Volumes {
			_, err = volumeAdmin.Update(ctx, vol.ID, "", 0)
			if err != nil {
				log.Println("Failed to delete floating ip, %v", err)
				return
			}
		}
	}
	if instance.Hyper != -1 {
		control := fmt.Sprintf("inter=%d", instance.Hyper)
		command := fmt.Sprintf("/opt/cloudland/scripts/backend/clear_vm.sh '%d'", instance.ID)
		err = hyperExecute(ctx, control, command)
		if err != nil {
			log.Println("Delete vm command execution failed, %v", err)
			return
		}
	}
	if err = a.deleteInterfaces(ctx, instance); err != nil {
		log.Println("DB failed to delete interfaces, %v", err)
		return
	}
	if err = db.Delete(&model.Instance{Model: model.Model{ID: id}}).Error; err != nil {
		log.Println("Failed to delete instance, %v", err)
		return
	}
	return
}

func (a *InstanceAdmin) List(ctx context.Context, offset, limit int64, order, query string) (total int64, instances []*model.Instance, err error) {
	memberShip := GetMemberShip(ctx)
	db := DB()
	if limit == 0 {
		limit = 16
	}

	if order == "" {
		order = "created_at"
	}

	if query != "" {
		query = fmt.Sprintf("hostname like '%%%s%%'", query)
	}
	where := memberShip.GetWhere()
	instances = []*model.Instance{}
	if err = db.Model(&model.Instance{}).Where(where).Where(query).Where(query).Count(&total).Error; err != nil {
		return
	}
	db = dbs.Sortby(db.Offset(offset).Limit(limit), order)
	if err = db.Set("gorm:auto_preload", true).Where(where).Where(query).Where(query).Find(&instances).Error; err != nil {
		log.Println("Failed to query instance(s), %v", err)
		return
	}
	db = db.Offset(0).Limit(-1)
	for _, instance := range instances {
		if err = db.Where("instance_id = ?", instance.ID).Find(&instance.FloatingIps).Error; err != nil {
			log.Println("Failed to query floating ip(s), %v", err)
			return
		}
		if instance.ClusterID > 0 {
			instance.Cluster = &model.Openshift{Model: model.Model{ID: instance.ClusterID}}
			if err = db.Take(instance.Cluster).Error; err != nil {
				log.Println("Failed to query openshift cluster info", err)
				instance.ClusterID = 0
			}
		}
		permit := memberShip.CheckPermission(model.Admin)
		if permit {
			instance.OwnerInfo = &model.Organization{Model: model.Model{ID: instance.Owner}}
			if err = db.Take(instance.OwnerInfo).Error; err != nil {
				log.Println("Failed to query owner info", err)
				return
			}
		}
	}

	return
}

func (a *InstanceAdmin) enableVnc(ctx context.Context, instance *model.Instance) (vnc *model.Vnc, err error) {
	db := DB()
	vnc = &model.Vnc{InstanceID: int64(instance.ID)}
	err = db.Where(vnc).Take(vnc).Error
	if err != nil {
		log.Println("VNC query failed", err)
	}
	expired := true
	if vnc.ExpiredAt != nil {
		expired = !vnc.ExpiredAt.After(time.Now())
	}
	if vnc.AccessAddress != "" && vnc.AccessPort > 0 && !expired {
		log.Println("Vnc uri is still valid")
		return
	}
	gateway := &model.Gateway{}
	routerID := instance.Interfaces[0].Address.Subnet.Router
	if routerID > 0 {
		gateway.ID = routerID
		err = db.Preload("Interfaces", "type = 'gateway_public'").Preload("Interfaces.Address").Take(gateway).Error
		if err != nil || gateway.Interfaces == nil || len(gateway.Interfaces) == 0 {
			log.Println("Failed to query instance gateway", err)
			return
		}
	} else {
		err = db.Preload("Interfaces", "type = 'gateway_public'").Preload("Interfaces.Address").Where("type = ?", "system").Take(gateway).Error
		if err != nil && gorm.IsRecordNotFoundError(err) {
			log.Println("Creating new system router")
			_, err = gatewayAdmin.Create(ctx, "System-Router", "system", 0, 0, nil, 1)
			if err != nil {
				log.Println("Failed to create system router", err)
			}
			return
		}
	}
	if vnc.LocalPort == 0 || expired {
		vnc.Passwd = ""
		control := fmt.Sprintf("inter=%d", instance.Hyper)
		command := fmt.Sprintf("/opt/cloudland/scripts/backend/replace_vnc_passwd.sh '%d'", instance.ID)
		err = hyperExecute(ctx, control, command)
		if err != nil {
			log.Println("Replace vnc password command execution failed", err)
		}
	}
	if vnc.LocalPort != 0 && vnc.LocalAddress != "" && (vnc.AccessAddress == "" || vnc.AccessPort == 0 || expired) {
		raddress := strings.Split(gateway.Interfaces[0].Address.Address, "/")[0]
		count := 1
		rport := 0
		for count > 0 {
			rport = rand.Intn(remoteMax-remoteMin) + remoteMin
			if err = db.Model(&model.Vnc{}).Where("access_port = ? and router = ?", rport, routerID).Count(&count).Error; err != nil {
				log.Println("Failed to query existing remote port", err)
				return
			}
		}
		control := fmt.Sprintf("toall=router-%d:%d,%d", gateway.ID, gateway.Hyper, gateway.Peer)
		command := fmt.Sprintf("/opt/cloudland/scripts/backend/enable_vnc_portmap.sh '%d' '%d' '%s' '%d' '%s' '%d'", instance.ID, gateway.ID, vnc.LocalAddress, vnc.LocalPort, raddress, rport)
		err = hyperExecute(ctx, control, command)
		if err != nil {
			log.Println("Enable vnc portmap command execution failed", err)
		}
		vnc.Router = routerID
		err = db.Where("instance_id = ?", instance.ID).Assign(vnc).FirstOrCreate(&model.Vnc{}).Error
		if err != nil {
			log.Println("Failed to update vnc", err)
		}
		vnc.AccessAddress = raddress
		vnc.AccessPort = int32(rport)
		expireAt := time.Now().Add(time.Minute * 30).UTC()
		vnc.ExpiredAt = &expireAt
	}
	return
}

func (v *InstanceView) List(c *macaron.Context, store session.Store) {
	memberShip := GetMemberShip(c.Req.Context())
	permit := memberShip.CheckPermission(model.Reader)
	if !permit {
		log.Println("Not authorized for this operation")
		c.Data["ErrorMsg"] = "Not authorized for this operation"
		c.HTML(http.StatusBadRequest, "error")
		return
	}
	offset := c.QueryInt64("offset")
	limit := c.QueryInt64("limit")
	hostname := c.QueryTrim("hostname")
	if limit == 0 {
		limit = 16
	}
	order := c.QueryTrim("order")
	if order == "" {
		order = "-created_at"
	}
	query := c.QueryTrim("q")
	total, instances, err := instanceAdmin.List(c.Req.Context(), offset, limit, order, query)
	if err != nil {
		if c.Req.Header.Get("X-Json-Format") == "yes" {
			c.JSON(500, map[string]interface{}{
				"error": err.Error(),
			})
			return
		}
		c.Data["ErrorMsg"] = err.Error()
		c.HTML(500, "500")
		return
	}
	pages := GetPages(total, limit)
	c.Data["Instances"] = instances
	c.Data["Total"] = total
	c.Data["Pages"] = pages
	c.Data["Query"] = query
	c.Data["HostName"] = hostname
	if c.Req.Header.Get("X-Json-Format") == "yes" {
		c.JSON(200, map[string]interface{}{
			"instances": instances,
			"total":     total,
			"pages":     pages,
			"query":     query,
		})
		return
	}
	c.HTML(200, "instances")
}

func (v *InstanceView) UpdateTable(c *macaron.Context, store session.Store){
	memberShip := GetMemberShip(c.Req.Context())
	permit := memberShip.CheckPermission(model.Reader)
	if !permit {
		log.Println("Not authorized for this operation")
		c.Data["ErrorMsg"] = "Not authorized for this operation"
		c.HTML(http.StatusBadRequest, "error")
		return
	}
	offset := c.QueryInt64("offset")
	limit := c.QueryInt64("limit")
	if limit == 0 {
		limit = 16
	}
	order := c.QueryTrim("order")
	if order == "" {
		order = "-created_at"
	}
	query := c.QueryTrim("q")
	_, instances, err := instanceAdmin.List(c.Req.Context(), offset, limit, order, query)
	if err != nil {
		if c.Req.Header.Get("X-Json-Format") == "yes" {
			c.JSON(500, map[string]interface{}{
				"error": err.Error(),
			})
			return
		}
		c.Data["ErrorMsg"] = err.Error()
		c.HTML(500, "500")
		return
	}
	var jsonData *InstancesData
	jsonData = &InstancesData{
		Instances: instances,
		IsAdmin: memberShip.CheckPermission(model.Admin),
	}
	
	c.JSON(200, jsonData)
	return 
}

func (v *InstanceView) Delete(c *macaron.Context, store session.Store) (err error) {
	memberShip := GetMemberShip(c.Req.Context())
	id := c.Params("id")
	if id == "" {
		c.Data["ErrorMsg"] = "Id is empty"
		c.HTML(http.StatusBadRequest, "error")
		return
	}
	instanceID, err := strconv.Atoi(id)
	if err != nil {
		c.Data["ErrorMsg"] = err.Error()
		c.HTML(http.StatusBadRequest, "error")
		return
	}
	permit, err := memberShip.CheckOwner(model.Writer, "instances", int64(instanceID))
	if !permit {
		log.Println("Not authorized for this operation")
		c.Data["ErrorMsg"] = "Not authorized for this operation"
		c.HTML(http.StatusBadRequest, "error")
		return
	}
	err = instanceAdmin.Delete(c.Req.Context(), int64(instanceID))
	if err != nil {
		c.Data["ErrorMsg"] = err.Error()
		c.HTML(http.StatusBadRequest, "error")
		return
	}
	c.JSON(200, map[string]interface{}{
		"redirect": "instances",
	})
	return
}

func (v *InstanceView) New(c *macaron.Context, store session.Store) {
	memberShip := GetMemberShip(c.Req.Context())
	permit := memberShip.CheckPermission(model.Writer)
	if !permit {
		log.Println("Not authorized for this operation")
		c.Data["ErrorMsg"] = "Not authorized for this operation"
		c.HTML(http.StatusBadRequest, "error")
		return
	}
	db := DB()
	images := []*model.Image{}
	if err := db.Find(&images).Error; err != nil {
		c.Data["ErrorMsg"] = err.Error()
		c.HTML(500, "500")
		return
	}
	flavors := []*model.Flavor{}
	if err := db.Find(&flavors).Error; err != nil {
		c.Data["ErrorMsg"] = err.Error()
		c.HTML(500, "500")
		return
	}
	ctx := c.Req.Context()
	_, subnets, err := subnetAdmin.List(ctx, 0, -1, "", "", "")
	if err != nil {
		c.Data["ErrorMsg"] = err.Error()
		c.HTML(500, "500")
		return
	}
	_, secgroups, err := secgroupAdmin.List(ctx, 0, -1, "", "")
	if err != nil {
		c.Data["ErrorMsg"] = err.Error()
		c.HTML(500, "500")
		return
	}
	_, keys, err := keyAdmin.List(ctx, 0, -1, "", "")
	if err != nil {
		c.Data["ErrorMsg"] = err.Error()
		c.HTML(500, "500")
		return
	}
	_, openshifts, err := openshiftAdmin.List(ctx, 0, -1, "", "")
	if err != nil {
		c.Data["ErrorMsg"] = err.Error()
		c.HTML(500, "500")
		return
	}
	c.Data["HostName"] = c.QueryTrim("hostname")
	c.Data["Images"] = images
	c.Data["Flavors"] = flavors
	c.Data["Subnets"] = subnets
	c.Data["Openshifts"] = openshifts
	c.Data["Secgroups"] = secgroups
	c.Data["Keys"] = keys
	c.HTML(200, "instances_new")
}

func (v *InstanceView) Edit(c *macaron.Context, store session.Store) {
	memberShip := GetMemberShip(c.Req.Context())
	db := DB()
	id := c.Params("id")
	if id == "" {
		c.Data["ErrorMsg"] = "Id is Empty"
		c.HTML(http.StatusBadRequest, "error")
		return
	}
	instanceID, err := strconv.Atoi(id)

	if err != nil {
		c.Data["ErrorMsg"] = err.Error()
		c.HTML(http.StatusBadRequest, "error")
		return
	}
	permit, err := memberShip.CheckOwner(model.Writer, "instances", int64(instanceID))
	if !permit {
		log.Println("Not authorized for this operation")
		c.Data["ErrorMsg"] = "Not authorized for this operation"
		c.HTML(http.StatusBadRequest, "error")
		return
	}
	instance := &model.Instance{Model: model.Model{ID: int64(instanceID)}}
	if err = db.Set("gorm:auto_preload", true).Take(instance).Error; err != nil {
		log.Println("Image query failed", err)
		return
	}
	if err = db.Where("instance_id = ?", instanceID).Find(&instance.FloatingIps).Error; err != nil {
		log.Println("Failed to query floating ip(s), %v", err)
		return
	}
	_, subnets, err := subnetAdmin.List(c.Req.Context(), 0, -1, "", "", "")
	if err != nil {
		c.Data["ErrorMsg"] = err.Error()
		c.HTML(500, "500")
		return
	}
	for _, iface := range instance.Interfaces {
		for i, subnet := range subnets {
			if iface == nil || iface.Address == nil {
				continue
			}
			if subnet.ID == iface.Address.SubnetID {
				subnets = append(subnets[:i], subnets[i+1:]...)
				break
			}
		}
	}
	vnc, err := instanceAdmin.enableVnc(c.Req.Context(), instance)
	if err != nil {
		log.Println("Failed enable VNC", err)
	}
	_, flavors, err := flavorAdmin.List(0, -1, "", "")
	if err := db.Find(&flavors).Error; err != nil {
		c.Data["ErrorMsg"] = err.Error()
		c.HTML(500, "500")
		return
	}
	c.Data["Vnc"] = vnc
	c.Data["Instance"] = instance
	c.Data["Subnets"] = subnets
	c.Data["Flavors"] = flavors
	
	flag := c.QueryTrim("flag")
	if flag == "ChangeHostname" {
		c.HTML(200, "instances_hostname")
	} else if flag == "ChangeStatus" {
		if c.QueryTrim("action") != "" {
			instanceID64, err := strconv.ParseInt(id, 10, 64)
			if err != nil {
				log.Println("Change String to int64 failed", err)
				return
			}
			_, vmError := instanceAdmin.ChangeInstanceStatus(c.Req.Context(), instanceID64, c.QueryTrim("action"))
			if vmError != nil {
				log.Println("Launch vm command execution failed", err)
				return
			}
			redirectTo := "../instances"
			c.Redirect(redirectTo)
		} else {
			c.HTML(200, "instances_status")
		}
	} else if flag == "MigrateInstance" {
		c.HTML(200, "instances_migrate")
	} else if flag == "ResizeInstance" {
		c.HTML(200, "instances_size")
	} else {
		c.HTML(200, "instances_patch")
	}
}

func (v *InstanceView) Patch(c *macaron.Context, store session.Store) {
	memberShip := GetMemberShip(c.Req.Context())
	redirectTo := "../instances"
	id := c.ParamsInt64("id")
	permit, err := memberShip.CheckOwner(model.Writer, "instances", id)
	if !permit {
		log.Println("Not authorized for this operation")
		c.Data["ErrorMsg"] = "Not authorized for this operation"
		c.HTML(http.StatusBadRequest, "error")
		return
	}
	flavor := c.QueryInt64("flavor")
	hostname := c.QueryTrim("hostname")                                             
	hyperID := c.QueryInt("hyper")
	action := c.QueryTrim("action")
	ifaces := c.QueryStrings("ifaces")
	instance := &model.Instance{Model: model.Model{ID: id}}
	err = DB().Take(instance).Error
	if err != nil {
		log.Println("Invalid instance", err)
		c.Data["ErrorMsg"] = err.Error()
		c.HTML(http.StatusBadRequest, "error")
		return
	}
	if hyperID != int(instance.Hyper) {
		permit, err = memberShip.CheckAdmin(model.Admin, "instances", id)
		if !permit {
			log.Println("Not authorized to migrate VM")
			err = fmt.Errorf("Not authorized to migrate VM")
			return
		}
	}
	hyper := &model.Hyper{Hostid: int32(hyperID)}
	err = DB().Take(hyper).Error
	if err != nil {
		log.Println("Invalid hypervisor", err)
		c.Data["ErrorMsg"] = err.Error()
		c.HTML(http.StatusBadRequest, "error")
		return
	}
	var subnetIDs []int64
	for _, s := range ifaces {
		sID, err := strconv.Atoi(s)
		if err != nil {
			log.Println("Invalid secondary subnet ID, %v", err)
			continue
		}
		permit, err = memberShip.CheckOwner(model.Writer, "subnets", int64(sID))
		if !permit {
			log.Println("Not authorized for this operation")
			c.Data["ErrorMsg"] = "Not authorized for this operation"
		c.HTML(http.StatusBadRequest, "error")
			return
		}
		subnetIDs = append(subnetIDs, int64(sID))
	}
	var sgIDs []int64
	sgIDs = append(sgIDs, store.Get("defsg").(int64))
	instance, err = instanceAdmin.Update(c.Req.Context(), id, flavor, hostname, action, subnetIDs, sgIDs, hyperID)
	if err != nil {
		log.Println("Create instance failed, %v", err)
		if c.Req.Header.Get("X-Json-Format") == "yes" {
			c.JSON(500, map[string]interface{}{
				"error": err.Error(),
			})
			return
		}
		c.Data["ErrorMsg"] = err.Error()
		c.HTML(http.StatusBadRequest, "error")
		return
	} else if c.Req.Header.Get("X-Json-Format") == "yes" {
		c.JSON(200, instance)
		return
	}
	c.Redirect(redirectTo)
}

func (v *InstanceView) checkNetparam(subnetID int64, IP, mac string) (macAddr string, err error) {
	subnet := &model.Subnet{Model: model.Model{ID: subnetID}}
	err = DB().Take(subnet).Error
	if err != nil {
		log.Println("DB failed to query subnet ", err)
		return
	}
	inNet := &net.IPNet{
		IP:   net.ParseIP(subnet.Network),
		Mask: net.IPMask(net.ParseIP(subnet.Netmask).To4()),
	}
	if IP != "" && !inNet.Contains(net.ParseIP(IP)) {
		log.Println("Primary IP not belonging to subnet")
		err = fmt.Errorf("Primary IP not belonging to subnet")
		return
	}
	if mac != "" {
		macl := strings.Split(mac, ":")
		if len(macl) != 6 {
			log.Println("Invalid mac address format")
			err = fmt.Errorf("Invalid mac address format")
			return
		}
		macAddr = strings.ToLower(mac)
		var tmp [6]int
		_, err = fmt.Sscanf(macAddr, "%02x:%02x:%02x:%02x:%02x:%02x", &tmp[0], &tmp[1], &tmp[2], &tmp[3], &tmp[4], &tmp[5])
		if err != nil {
			log.Println("Failed to parse mac address")
			return
		}
		if tmp[0]%2 == 1 {
			log.Println("Not a valid unicast mac address")
			err = fmt.Errorf("Not a valid unicast mac address")
			return
		}
	}
	return
}

func (v *InstanceView) Create(c *macaron.Context, store session.Store) {
	memberShip := GetMemberShip(c.Req.Context())
	permit := memberShip.CheckPermission(model.Writer)
	if !permit {
		log.Println("Need Write permissions")
		c.Data["ErrorMsg"] = "Need Write permissions"
		c.HTML(http.StatusBadRequest, "error")
		return
	}
	redirectTo := "../instances"
	hostname := c.QueryTrim("hostname")
	cnt := c.QueryTrim("count")
	count, err := strconv.Atoi(cnt)
	if err != nil {
		log.Println("Invalid instance count", err)
		c.Data["ErrorMsg"] = err.Error()
		c.HTML(http.StatusBadRequest, "error")
		return
	}
	hyperID := c.QueryInt("hyper")
	if hyperID >= 0 {
		permit := memberShip.CheckPermission(model.Admin)
		if !permit {
			log.Println("Need Admin permissions")
			c.Data["ErrorMsg"] = "Need Admin permissions"
			c.HTML(http.StatusBadRequest, "error")
			return
		}
	}
	hyper := &model.Hyper{Hostid: int32(hyperID)}
	err = DB().Take(hyper).Error
	if err != nil {
		log.Println("Invalid hypervisor", err)
		c.Data["ErrorMsg"] = err.Error()
		c.HTML(http.StatusBadRequest, "error")
		return
	}
	cluster := c.QueryInt64("cluster")
	if cluster < 0 {
		log.Println("Invalid cluster ID", err)
		c.Data["ErrorMsg"] = "Invalid cluster ID"
		c.HTML(http.StatusBadRequest, "error")
		return
	} else if cluster > 0 {
		permit, err = memberShip.CheckAdmin(model.Writer, "openshifts", cluster)
		if !permit {
			log.Println("Not authorized to access openshift cluster")
			c.Data["ErrorMsg"] = "Not authorized to access openshift cluster"
			c.HTML(http.StatusBadRequest, "error")
			return
		}
	}
	image := c.QueryInt64("image")
	if image <= 0 && cluster <= 0 {
		log.Println("No valid image ID or cluster ID", err)
		c.Data["ErrorMsg"] = "No valid image ID or cluster ID"
		c.HTML(http.StatusBadRequest, "error")
		return
	}
	flavor := c.QueryInt64("flavor")
	if flavor <= 0 {
		log.Println("Invalid flavor ID", err)
		c.Data["ErrorMsg"] = "Invalid flavor ID"
		c.HTML(http.StatusBadRequest, "error")
		return
	}
	primary := c.QueryTrim("primary")
	primaryID, err := strconv.Atoi(primary)
	if err != nil {
		log.Println("Invalid primary subnet ID, %v", err)
		c.Data["ErrorMsg"] = err.Error()
		c.HTML(http.StatusBadRequest, "error")
		return
	}
	permit, err = memberShip.CheckAdmin(model.Writer, "subnets", int64(primaryID))
	if !permit {
		log.Println("Not authorized to access subnet")
		c.Data["ErrorMsg"] = "Need Write permissions"
		c.HTML(http.StatusBadRequest, "error")
		return
	}
	primaryIP := c.QueryTrim("primaryip")
	ipAddr := strings.Split(primaryIP, "/")[0]
	primaryMac := c.QueryTrim("primarymac")
	macAddr, err := v.checkNetparam(int64(primaryID), ipAddr, primaryMac)
	if err != nil {
		c.Data["ErrorMsg"] = err.Error()
		c.HTML(http.StatusBadRequest, "error")
		return
	}
	subnets := c.QueryTrim("subnets")
	s := strings.Split(subnets, ",")
	var subnetIDs []int64
	for i := 0; i < len(s); i++ {
		sID, err := strconv.Atoi(s[i])
		if err != nil {
			log.Println("Invalid secondary subnet ID, %v", err)
			continue
		}
		permit, err = memberShip.CheckAdmin(model.Writer, "subnets", int64(sID))
		if !permit {
			log.Println("Not authorized to access subnet")
			c.Data["ErrorMsg"] = "Not authorized to access subnet"
			c.HTML(http.StatusBadRequest, "error")
			return
		}
		subnetIDs = append(subnetIDs, int64(sID))
	}
	keys := c.QueryTrim("keys")
	k := strings.Split(keys, ",")
	var keyIDs []int64
	for i := 0; i < len(k); i++ {
		kID, err := strconv.Atoi(k[i])
		if err != nil {
			log.Println("Invalid key ID, %v", err)
			continue
		}
		permit, err = memberShip.CheckOwner(model.Writer, "keys", int64(kID))
		if !permit {
			log.Println("Not authorized to access key")
			c.Data["ErrorMsg"] = "Not authorized to access key"
			c.HTML(http.StatusBadRequest, "error")
			return
		}
		keyIDs = append(keyIDs, int64(kID))
	}
	secgroups := c.QueryTrim("secgroups")
	var sgIDs []int64
	if secgroups != "" {
		sg := strings.Split(secgroups, ",")
		for i := 0; i < len(sg); i++ {
			sgID, err := strconv.Atoi(sg[i])
			if err != nil {
				log.Println("Invalid security group ID", err)
				continue
			}
			permit, err = memberShip.CheckOwner(model.Writer, "security_groups", int64(sgID))
			if !permit {
				log.Println("Not authorized to access security group")
				c.Data["ErrorMsg"] = "Not authorized to access security group"
				c.HTML(http.StatusBadRequest, "error")
				return
			}
			sgIDs = append(sgIDs, int64(sgID))
		}
	} else {
		sgID := store.Get("defsg").(int64)
		permit, err = memberShip.CheckOwner(model.Writer, "security_groups", int64(sgID))
		if !permit {
			log.Println("Not authorized to access security group")
			c.Data["ErrorMsg"] = "Not authorized to access security group"
			c.HTML(http.StatusBadRequest, "error")
			return
		}
		sgIDs = append(sgIDs, sgID)
	}
	userdata := c.QueryTrim("userdata")
	instance, err := instanceAdmin.Create(c.Req.Context(), count, hostname, userdata, image, flavor, int64(primaryID), cluster, ipAddr, macAddr, subnetIDs, keyIDs, sgIDs, hyperID)
	if err != nil {
		log.Println("Create instance failed", err)
		if c.Req.Header.Get("X-Json-Format") == "yes" {
			c.JSON(500, map[string]interface{}{
				"error": err.Error(),
			})
			return
		}
		c.HTML(http.StatusBadRequest, err.Error())
		return
	} else if c.Req.Header.Get("X-Json-Format") == "yes" {
		c.JSON(200, instance)
		return
	}
	c.Redirect(redirectTo)
}<|MERGE_RESOLUTION|>--- conflicted
+++ resolved
@@ -103,11 +103,9 @@
 }
 
 type InstancesData struct {
-	Instances []*model.Instance  `json:"instancedata"`
-	IsAdmin   bool               `json:"is_admin"`
-
-}
-
+	Instances []*model.Instance `json:"instancedata"`
+	IsAdmin   bool              `json:"is_admin"`
+}
 
 func (a *InstanceAdmin) Create(ctx context.Context, count int, prefix, userdata string, imageID, flavorID, primaryID, clusterID int64, primaryIP, primaryMac string, subnetIDs, keyIDs []int64, sgIDs []int64, hyper int) (instance *model.Instance, err error) {
 	memberShip := GetMemberShip(ctx)
@@ -162,12 +160,8 @@
 			return
 		}
 		metadata := ""
-<<<<<<< HEAD
 		var ifaces []*model.Interface
-		ifaces, metadata, err = a.buildMetadata(ctx, primary, primaryIP, primaryMac, subnets, keys, instance, userdata, secGroups)
-=======
-		_, metadata, err = a.buildMetadata(ctx, primary, primaryIP, primaryMac, subnets, keys, instance, userdata, secGroups, clusterID, "")
->>>>>>> caaa3a3b
+		ifaces, metadata, err = a.buildMetadata(ctx, primary, primaryIP, primaryMac, subnets, keys, instance, userdata, secGroups, clusterID, "")
 		if err != nil {
 			log.Println("Build instance metadata failed", err)
 			return
@@ -203,7 +197,7 @@
 	return
 }
 
-func (a *InstanceAdmin) ChangeInstanceStatus(ctx context.Context, id int64, action string)  (instance *model.Instance, err error){
+func (a *InstanceAdmin) ChangeInstanceStatus(ctx context.Context, id int64, action string) (instance *model.Instance, err error) {
 	db := DB()
 	instance = &model.Instance{Model: model.Model{ID: id}}
 	if err = db.Set("gorm:auto_preload", true).Take(instance).Error; err != nil {
@@ -219,7 +213,6 @@
 	}
 	return
 }
-
 
 func (a *InstanceAdmin) Update(ctx context.Context, id, flavorID int64, hostname, action string, subnetIDs, sgIDs []int64, hyper int) (instance *model.Instance, err error) {
 	db := DB()
@@ -834,7 +827,7 @@
 	c.HTML(200, "instances")
 }
 
-func (v *InstanceView) UpdateTable(c *macaron.Context, store session.Store){
+func (v *InstanceView) UpdateTable(c *macaron.Context, store session.Store) {
 	memberShip := GetMemberShip(c.Req.Context())
 	permit := memberShip.CheckPermission(model.Reader)
 	if !permit {
@@ -868,11 +861,11 @@
 	var jsonData *InstancesData
 	jsonData = &InstancesData{
 		Instances: instances,
-		IsAdmin: memberShip.CheckPermission(model.Admin),
-	}
-	
+		IsAdmin:   memberShip.CheckPermission(model.Admin),
+	}
+
 	c.JSON(200, jsonData)
-	return 
+	return
 }
 
 func (v *InstanceView) Delete(c *macaron.Context, store session.Store) (err error) {
@@ -1028,7 +1021,7 @@
 	c.Data["Instance"] = instance
 	c.Data["Subnets"] = subnets
 	c.Data["Flavors"] = flavors
-	
+
 	flag := c.QueryTrim("flag")
 	if flag == "ChangeHostname" {
 		c.HTML(200, "instances_hostname")
@@ -1070,7 +1063,7 @@
 		return
 	}
 	flavor := c.QueryInt64("flavor")
-	hostname := c.QueryTrim("hostname")                                             
+	hostname := c.QueryTrim("hostname")
 	hyperID := c.QueryInt("hyper")
 	action := c.QueryTrim("action")
 	ifaces := c.QueryStrings("ifaces")
@@ -1109,7 +1102,7 @@
 		if !permit {
 			log.Println("Not authorized for this operation")
 			c.Data["ErrorMsg"] = "Not authorized for this operation"
-		c.HTML(http.StatusBadRequest, "error")
+			c.HTML(http.StatusBadRequest, "error")
 			return
 		}
 		subnetIDs = append(subnetIDs, int64(sID))
