/*
Copyright <holder> All Rights Reserved.

SPDX-License-Identifier: Apache-2.0

*/

package routes

import (
	"context"
	"encoding/base64"
	"encoding/json"
	"fmt"
	"log"
	"net"
	"net/http"
	"strconv"
	"strings"

	"github.com/IBM/cloudland/web/clui/grpcs"
	"github.com/IBM/cloudland/web/clui/model"
	"github.com/IBM/cloudland/web/clui/scripts"
	"github.com/IBM/cloudland/web/sca/dbs"
	"github.com/go-macaron/session"
	"github.com/jinzhu/gorm"
	macaron "gopkg.in/macaron.v1"
)

var (
	instanceAdmin = &InstanceAdmin{}
	instanceView  = &InstanceView{}
)

type InstanceAdmin struct{}

type InstanceView struct{}

type NetworkRoute struct {
	Network string `json:"network"`
	Netmask string `json:"netmask"`
	Gateway string `json:"gateway"`
}

type InstanceNetwork struct {
	Type    string          `json:"type,omitempty"`
	Address string          `json:"ip_address"`
	Netmask string          `json:"netmask"`
	Link    string          `json:"link"`
	ID      string          `json:"id"`
	Routes  []*NetworkRoute `json:"routes,omitempty"`
}

type NetworkLink struct {
	MacAddr string `json:"ethernet_mac_address"`
	Mtu     uint   `json:"mtu"`
	ID      string `json:"id"`
	Type    string `json:"type,omitempty"`
}

type VlanInfo struct {
	Device  string `json:"device"`
	Vlan    int64  `json:"vlan"`
	IpAddr  string `json:"ip_address"`
	MacAddr string `json:"mac_address"`
}

type SecurityData struct {
	Secgroup    int64
	RemoteIp    string `json:"remote_ip"`
	RemoteGroup string `json:"remote_group"`
	Direction   string `json:"direction"`
	IpVersion   string `json:"ip_version"`
	Protocol    string `json:"protocol"`
	PortMin     int32  `json:"port_min"`
	PortMax     int32  `json:"port_max"`
}

type InstanceData struct {
	Userdata string             `json:"userdata"`
	Vlans    []*VlanInfo        `json:"vlans"`
	Networks []*InstanceNetwork `json:"networks"`
	Links    []*NetworkLink     `json:"links"`
	Keys     []string           `json:"keys"`
	SecRules []*SecurityData    `json:"security"`
}

type InstancesData struct {
	Instances []*model.Instance `json:"instancedata"`
}

func (a *InstanceAdmin) Create(ctx context.Context, count int, prefix, userdata string, imageID, flavorID, primaryID, clusterID, zoneID int64, primaryIP, primaryMac string, subnetIDs, keyIDs []int64, sgIDs []int64, hyperID int) (instance *model.Instance, err error) {
	memberShip := GetMemberShip(ctx)
	db := DB()
	image := &model.Image{Model: model.Model{ID: imageID}}
	if imageID > 0 {
		if err = db.Take(image).Error; err != nil {
			log.Println("Image query failed", err)
			return
		}
		if image.Status != "available" {
			err = fmt.Errorf("Image status not available")
			log.Println("Image status not available")
			return
		}
	}
	flavor := &model.Flavor{Model: model.Model{ID: flavorID}}
	if err = db.Find(flavor).Error; err != nil {
		log.Println("Flavor query failed", err)
		return
	}
	primary := &model.Subnet{Model: model.Model{ID: primaryID}}
	if err = db.Preload("Netlink").Preload("Zones").Take(primary).Error; err != nil {
		log.Println("Primary subnet query failed", err)
		return
	}
	subnets := []*model.Subnet{}
	if err = db.Where(subnetIDs).Preload("Netlink").Preload("Zones").Find(&subnets).Error; err != nil {
		log.Println("Secondary subnets query failed", err)
		return
	}
	hyperGroup := ""
	if zoneID > 0 {
		valid := false
		for _, z := range primary.Zones {
			if z.ID == zoneID {
				valid = true
				break
			}
		}
		if !valid {
			err = fmt.Errorf("Primary subnet doesn't cross this zone")
			return
		}
		for _, sub := range subnets {
			valid = false
			for _, z := range sub.Zones {
				if z.ID == zoneID {
					valid = true
					break
				}
			}
			if !valid {
				err = fmt.Errorf("Seconary subnet doesn't cross this zone")
				return
			}
		}
		if hyperID >= 0 {
			hyper := &model.Hyper{Hostid: int32(hyperID), ZoneID: zoneID}
			err = db.Where(hyper).Take(hyper).Error
			if err != nil {
				log.Println("Hypervisor is not in this zone", err)
				return
			}
		}
		hypers := []*model.Hyper{}
		if err = db.Where("zone_id = ?", zoneID).Find(&hypers).Error; err != nil {
			log.Println("Hypers query failed", err)
			return
		}
		hyperGroup = fmt.Sprintf("group-zone-%d", zoneID)
		for i, h := range hypers {
			if i == 0 {
				hyperGroup = fmt.Sprintf("%s:%d", hyperGroup, h.Hostid)
			} else {
				hyperGroup = fmt.Sprintf("%s,%d", hyperGroup, h.Hostid)
			}
		}
	}
	keys := []*model.Key{}
	if err = db.Where(keyIDs).Find(&keys).Error; err != nil {
		log.Println("Keys query failed", err)
		return
	}
	secGroups := []*model.SecurityGroup{}
	if err = db.Where(sgIDs).Find(&secGroups).Error; err != nil {
		log.Println("Security group query failed", err)
		return
	}
	i := 0
	hostname := prefix
	for i < count {
		if count > 1 {
			hostname = fmt.Sprintf("%s-%d", prefix, i+1)
		}
		instance = &model.Instance{Model: model.Model{Creater: memberShip.UserID, Owner: memberShip.OrgID}, Hostname: hostname, ImageID: imageID, FlavorID: flavorID, Userdata: userdata, Status: "pending", ClusterID: clusterID, ZoneID: zoneID}
		err = db.Create(instance).Error
		if err != nil {
			log.Println("DB create instance failed", err)
			return
		}
		metadata := ""
		var ifaces []*model.Interface
<<<<<<< HEAD
		ifaces, metadata, err = a.buildMetadata(ctx, primary, primaryIP, primaryMac, subnets, keys, instance, userdata, secGroups, zoneID)
=======
		ifaces, metadata, err = a.buildMetadata(ctx, primary, primaryIP, primaryMac, subnets, keys, instance, userdata, secGroups)
>>>>>>> 58417753
		if err != nil {
			log.Println("Build instance metadata failed", err)
			return
		}
		instance.Interfaces = ifaces
		rcNeeded := fmt.Sprintf("cpu=%d memory=%d disk=%d network=%d", flavor.Cpu, flavor.Memory*1024, (flavor.Disk+flavor.Swap+flavor.Ephemeral)*1024*1024, 0)
		control := "inter= " + rcNeeded
		if zoneID > 0 {
			control = "select=" + hyperGroup + " " + rcNeeded
		}
		if i == 0 && hyperID >= 0 {
			control = fmt.Sprintf("inter=%d %s", hyperID, rcNeeded)
		}
		if primary.DomainSearch != "" {
			hostname = hostname + "." + primary.DomainSearch
		}
		command := ""
		if imageID > 0 {
			command = fmt.Sprintf("/opt/cloudland/scripts/backend/launch_vm.sh '%d' 'image-%d.%s' '%s' '%d' '%d' '%d' '%d' '%d'<<EOF\n%s\nEOF", instance.ID, image.ID, image.Format, hostname, flavor.Cpu, flavor.Memory, flavor.Disk, flavor.Swap, flavor.Ephemeral, base64.StdEncoding.EncodeToString([]byte(metadata)))
		} else if clusterID > 0 {
			command = fmt.Sprintf("/opt/cloudland/scripts/backend/oc_vm.sh '%d' '%d' '%d' '%d' '%s'<<EOF\n%s\nEOF", instance.ID, flavor.Cpu, flavor.Memory, flavor.Disk, hostname, metadata)
			openshift := &model.Openshift{Model: model.Model{ID: clusterID}}
			err = db.Model(openshift).Update("worker_num", gorm.Expr("worker_num + 1")).Error
			if err != nil {
				log.Println("Failed to update openshift cluster")
				return
			}
		}
		err = hyperExecute(ctx, control, command)
		if err != nil {
			log.Println("Launch vm command execution failed", err)
			return
		}
		i++
	}
	return
}

func (a *InstanceAdmin) ChangeInstanceStatus(ctx context.Context, id int64, action string) (instance *model.Instance, err error) {
	db := DB()
	instance = &model.Instance{Model: model.Model{ID: id}}
	if err = db.Set("gorm:auto_preload", true).Take(instance).Error; err != nil {
		log.Println("Failed to query instance ", err)
		return
	}
	control := fmt.Sprintf("inter=%d", instance.Hyper)
	command := fmt.Sprintf("/opt/cloudland/scripts/backend/action_vm.sh '%d' '%s'", instance.ID, action)
	err = hyperExecute(ctx, control, command)
	if err != nil {
		log.Println("Delete vm command execution failed", err)
		return
	}
	return
}

func (a *InstanceAdmin) Update(ctx context.Context, id, flavorID int64, hostname, action string, subnetIDs, sgIDs []int64, hyper int) (instance *model.Instance, err error) {
	db := DB()
	instance = &model.Instance{Model: model.Model{ID: id}}
	if err = db.Set("gorm:auto_preload", true).Take(instance).Error; err != nil {
		log.Println("Failed to query instance ", err)
		return
	}
	if hyper != int(instance.Hyper) {
		if instance.Status != "shut_off" {
			log.Println("Instance must be shutdown before migration")
			err = fmt.Errorf("Instance must be shutdown before migration")
			return
		}
		control := fmt.Sprintf("inter=%d", instance.Hyper)
		command := fmt.Sprintf("/opt/cloudland/scripts/backend/migrate_vm.sh '%d' '%d'", instance.ID, hyper)
		err = hyperExecute(ctx, control, command)
		if err != nil {
			log.Println("Migrate vm command execution failed", err)
			return
		}
	}
	if flavorID != instance.FlavorID {
		if instance.Status == "running" {
			err = fmt.Errorf("Instance must be shutdown first before resize")
			log.Println("Instance must be shutdown first before resize", err)
			return
		}
		flavor := &model.Flavor{Model: model.Model{ID: flavorID}}
		if err = db.Take(flavor).Error; err != nil {
			log.Println("Failed to query flavor", err)
			return
		}
		if flavor.Disk < instance.Flavor.Disk || flavor.Ephemeral < instance.Flavor.Ephemeral {
			err = fmt.Errorf("Disk(s) can not be resized to smaller size")
			return
		}
		cpu := flavor.Cpu - instance.Flavor.Cpu
		if cpu < 0 {
			cpu = 0
		}
		memory := flavor.Memory - instance.Flavor.Memory
		if memory < 0 {
			memory = 0
		}
		disk := flavor.Disk - instance.Flavor.Disk + flavor.Ephemeral - instance.Flavor.Ephemeral
		control := fmt.Sprintf("inter=%d cpu=%d memory=%d disk=%d network=%d", instance.Hyper, cpu, memory, disk, 0)
		command := fmt.Sprintf("/opt/cloudland/scripts/backend/resize_vm.sh '%d' '%d' '%d' '%d' '%d' '%d'", instance.ID, flavor.Cpu, flavor.Memory, flavor.Disk, flavor.Swap, flavor.Ephemeral)
		err = hyperExecute(ctx, control, command)
		if err != nil {
			log.Println("Resize vm command execution failed", err)
			return
		}
		instance.FlavorID = flavorID
		instance.Flavor = flavor
		if err = db.Save(instance).Error; err != nil {
			log.Println("Failed to save instance", err)
			return
		}
	}
	if instance.Hostname != hostname {
		instance.Hostname = hostname
		if err = db.Save(instance).Error; err != nil {
			log.Println("Failed to save instance", err)
			return
		}
	}
	if action == "shutdown" || action == "destroy" || action == "start" || action == "suspend" || action == "resume" {
		control := fmt.Sprintf("inter=%d", instance.Hyper)
		command := fmt.Sprintf("/opt/cloudland/scripts/backend/action_vm.sh '%d' '%s'", instance.ID, action)
		err = hyperExecute(ctx, control, command)
		if err != nil {
			log.Println("Delete vm command execution failed", err)
			return
		}
	}
	secGroups := []*model.SecurityGroup{}
	if err = db.Where(sgIDs).Find(&secGroups).Error; err != nil {
		log.Println("Security group query failed", err)
		return
	}
	secRules, err := model.GetSecurityRules(secGroups)
	if err != nil {
		log.Println("Failed to get security rules", err)
		return
	}
	securityData := []*SecurityData{}
	for _, rule := range secRules {
		sgr := &SecurityData{
			Secgroup:    rule.Secgroup,
			RemoteIp:    rule.RemoteIp,
			RemoteGroup: rule.RemoteGroup,
			Direction:   rule.Direction,
			IpVersion:   rule.IpVersion,
			Protocol:    rule.Protocol,
			PortMin:     rule.PortMin,
			PortMax:     rule.PortMax,
		}
		securityData = append(securityData, sgr)
	}
	jsonData, err := json.Marshal(securityData)
	if err != nil {
		log.Println("Failed to marshal security json data, %v", err)
		return
	}
	for _, iface := range instance.Interfaces {
		found := false
		for _, sID := range subnetIDs {
			if iface.Address.SubnetID == sID {
				found = true
				log.Println("Found SID ", sID)
				break
			}
		}
		if found == false {
			control := fmt.Sprintf("inter=%d", instance.Hyper)
			command := fmt.Sprintf("/opt/cloudland/scripts/backend/detach_nic.sh '%d' '%d' '%s' '%s'", instance.ID, iface.Address.Subnet.Vlan, iface.Address.Address, iface.MacAddr)
			err = hyperExecute(ctx, control, command)
			if err != nil {
				log.Println("Delete vm command execution failed", err)
				return
			}
			err = a.deleteInterface(ctx, iface)
			if err != nil {
				log.Println("Failed to delete interface", err)
				return
			}
		}
	}
	index := len(instance.Interfaces)
	for i, sID := range subnetIDs {
		found := false
		for _, iface := range instance.Interfaces {
			if iface.Address.SubnetID == sID {
				found = true
				log.Println("Found SID ", sID)
				break
			}
		}
		if found == false {
			var iface *model.Interface
			ifname := fmt.Sprintf("eth%d", i+index)
			subnet := &model.Subnet{Model: model.Model{ID: sID}}
			err = db.Take(subnet).Error
			if err != nil {
				log.Println("Failed to query subnet", err)
				return
			}
			iface, err = a.createInterface(ctx, subnet, "", "", instance, ifname, secGroups, instance.ZoneID)
			control := fmt.Sprintf("inter=%d", instance.Hyper)
			command := fmt.Sprintf("/opt/cloudland/scripts/backend/attach_nic.sh '%d' '%d' '%s' '%s' <<EOF\n%s\nEOF", instance.ID, iface.Address.Subnet.Vlan, iface.Address.Address, iface.MacAddr, jsonData)
			err = hyperExecute(ctx, control, command)
			if err != nil {
				log.Println("Delete vm command execution failed", err)
				return
			}
		}
	}
	return
}

func hyperExecute(ctx context.Context, control, command string) (err error) {
	if control == "" {
		return
	}
	sciClient := grpcs.RemoteExecClient()
	sciReq := &scripts.ExecuteRequest{
		Id:      100,
		Extra:   0,
		Control: control,
		Command: command,
	}
	_, err = sciClient.Execute(ctx, sciReq)
	if err != nil {
		log.Println("SCI client execution failed, %v", err)
		return
	}
	return
}

func (a *InstanceAdmin) deleteInterfaces(ctx context.Context, instance *model.Instance) (err error) {
	for _, iface := range instance.Interfaces {
		err = a.deleteInterface(ctx, iface)
		if err != nil {
			log.Println("Failed to delete interface", err)
			continue
		}
	}
	return
}

func (a *InstanceAdmin) deleteInterface(ctx context.Context, iface *model.Interface) (err error) {
	err = DeleteInterface(ctx, iface)
	if err != nil {
		log.Println("Failed to create interface")
		return
	}
	vlan := iface.Address.Subnet.Vlan
	netlink := iface.Address.Subnet.Netlink
	if netlink == nil {
		log.Println("Subnet doesn't have network")
		return
	}
	control := ""
	if netlink.Hyper >= 0 {
		control = fmt.Sprintf("inter=%d", netlink.Hyper)
		if netlink.Peer >= 0 && netlink.Hyper != netlink.Peer {
			control = fmt.Sprintf("toall=vlan-%d:%d,%d", iface.Address.Subnet.Vlan, netlink.Hyper, netlink.Peer)
		}
	} else if netlink.Peer >= 0 {
		control = fmt.Sprintf("inter=%d", netlink.Peer)
	} else {
		log.Println("Network has no valid hypers")
		return
	}
	command := fmt.Sprintf("/opt/cloudland/scripts/backend/del_host.sh '%d' '%s' '%s'", vlan, iface.MacAddr, iface.Address.Address)
	err = hyperExecute(ctx, control, command)
	if err != nil {
		log.Println("Delete interface failed")
		return
	}
	return
}

func (a *InstanceAdmin) createInterface(ctx context.Context, subnet *model.Subnet, address, mac string, instance *model.Instance, ifname string, secGroups []*model.SecurityGroup, zoneID int64) (iface *model.Interface, err error) {
	memberShip := GetMemberShip(ctx)
	db := DB()
	iface, err = CreateInterface(ctx, subnet.ID, instance.ID, memberShip.OrgID, zoneID, instance.Hyper, address, mac, ifname, "instance", secGroups)
	if err != nil {
		log.Println("Failed to create interface")
		return
	}
	netlink := subnet.Netlink
	if netlink == nil {
		netlink = &model.Network{Model: model.Model{Creater: memberShip.UserID, Owner: memberShip.OrgID}, Vlan: subnet.Vlan}
		err = db.Create(netlink).Error
		if err != nil {
			log.Println("Failed to query network")
			return
		}
	}
	if err != nil {
		log.Println("Failed to execute network creation")
		return
	}
	control := ""
	if netlink.Hyper >= 0 {
		control = fmt.Sprintf("inter=%d", netlink.Hyper)
		if netlink.Peer >= 0 && netlink.Hyper != netlink.Peer {
			control = fmt.Sprintf("toall=vlan-%d:%d,%d", subnet.Vlan, netlink.Hyper, netlink.Peer)
		}
	} else if netlink.Peer >= 0 {
		control = fmt.Sprintf("inter=%d", netlink.Peer)
	} else {
		log.Println("Network has no valid hypers")
		return
	}
	command := fmt.Sprintf("/opt/cloudland/scripts/backend/set_host.sh '%d' '%s' '%s' '%s' '%s'", subnet.Vlan, iface.MacAddr, instance.Hostname, iface.Address.Address, subnet.DomainSearch)
	err = hyperExecute(ctx, control, command)
	if err != nil {
		log.Println("Delete slave failed")
	}
	return
}

func (a *InstanceAdmin) buildMetadata(ctx context.Context, primary *model.Subnet, primaryIP, primaryMac string, subnets []*model.Subnet, keys []*model.Key, instance *model.Instance, userdata string, secGroups []*model.SecurityGroup, zoneID int64) (interfaces []*model.Interface, metadata string, err error) {
	vlans := []*VlanInfo{}
	instNetworks := []*InstanceNetwork{}
	instLinks := []*NetworkLink{}
	gateway := strings.Split(primary.Gateway, "/")[0]
	instRoute := &NetworkRoute{Network: "0.0.0.0", Netmask: "0.0.0.0", Gateway: gateway}
	iface, err := a.createInterface(ctx, primary, primaryIP, primaryMac, instance, "eth0", secGroups, zoneID)
	if err != nil {
		log.Println("Allocate address for primary subnet %s--%s/%s failed, %v", primary.Name, primary.Network, primary.Netmask, err)
		return
	}
	interfaces = append(interfaces, iface)
	address := strings.Split(iface.Address.Address, "/")[0]
	instNetwork := &InstanceNetwork{Address: address, Netmask: primary.Netmask, Type: "ipv4", Link: iface.Name, ID: "network0"}
	instNetwork.Routes = append(instNetwork.Routes, instRoute)
	instNetworks = append(instNetworks, instNetwork)
	instLinks = append(instLinks, &NetworkLink{MacAddr: iface.MacAddr, Mtu: uint(iface.Mtu), ID: iface.Name, Type: "phy"})
	vlans = append(vlans, &VlanInfo{Device: "eth0", Vlan: primary.Vlan, IpAddr: address, MacAddr: iface.MacAddr})
	for i, subnet := range subnets {
		ifname := fmt.Sprintf("eth%d", i+1)
		iface, err = a.createInterface(ctx, subnet, "", "", instance, ifname, secGroups, zoneID)
		if err != nil {
			log.Println("Allocate address for secondary subnet %s--%s/%s failed, %v", subnet.Name, subnet.Network, subnet.Netmask, err)
			return
		}
		interfaces = append(interfaces, iface)
		address = strings.Split(iface.Address.Address, "/")[0]
		instNetworks = append(instNetworks, &InstanceNetwork{
			Address: address,
			Netmask: subnet.Netmask,
			Type:    "ipv4",
			Link:    iface.Name,
			ID:      fmt.Sprintf("network%d", i+1),
		})
		instLinks = append(instLinks, &NetworkLink{MacAddr: iface.MacAddr, Mtu: uint(iface.Mtu), ID: iface.Name, Type: "phy"})
		vlans = append(vlans, &VlanInfo{Device: ifname, Vlan: subnet.Vlan, IpAddr: address, MacAddr: iface.MacAddr})
	}
	var instKeys []string
	for _, key := range keys {
		instKeys = append(instKeys, key.PublicKey)
	}
	secRules, err := model.GetSecurityRules(secGroups)
	if err != nil {
		log.Println("Failed to get security rules", err)
		return
	}
	securityData := []*SecurityData{}
	for _, rule := range secRules {
		sgr := &SecurityData{
			Secgroup:    rule.Secgroup,
			RemoteIp:    rule.RemoteIp,
			RemoteGroup: rule.RemoteGroup,
			Direction:   rule.Direction,
			IpVersion:   rule.IpVersion,
			Protocol:    rule.Protocol,
			PortMin:     rule.PortMin,
			PortMax:     rule.PortMax,
		}
		securityData = append(securityData, sgr)
	}
	instData := &InstanceData{
		Userdata: userdata,
		Vlans:    vlans,
		Networks: instNetworks,
		Links:    instLinks,
		Keys:     instKeys,
		SecRules: securityData,
	}
	jsonData, err := json.Marshal(instData)
	if err != nil {
		log.Println("Failed to marshal instance json data, %v", err)
		return
	}
	return interfaces, string(jsonData), nil
}

func (a *InstanceAdmin) Delete(ctx context.Context, id int64) (err error) {
	db := DB()
	db = db.Begin()
	defer func() {
		if err == nil {
			db.Commit()
		} else {
			db.Rollback()
		}
	}()
	instance := &model.Instance{Model: model.Model{ID: id}}
	if err = db.Set("gorm:auto_preload", true).Take(instance).Error; err != nil {
		log.Println("Failed to query instance, %v", err)
		return
	}
	if instance.ClusterID > 0 && strings.Index(instance.Hostname, "worker-") == 0 {
		openshift := &model.Openshift{Model: model.Model{ID: instance.ClusterID}}
		err = db.Model(openshift).Update("worker_num", gorm.Expr("worker_num - 1")).Error
		if err != nil {
			log.Println("Failed to update openshift cluster")
			return
		}
	}
	if err = db.Where("instance_id = ?", instance.ID).Find(&instance.FloatingIps).Error; err != nil {
		log.Println("Failed to query floating ip(s), %v", err)
		return
	}
	if instance.FloatingIps != nil {
		for _, fip := range instance.FloatingIps {
			err = floatingipAdmin.Delete(ctx, fip.ID)
			if err != nil {
				log.Println("Failed to delete floating ip, %v", err)
				return
			}
		}
	}
	if err = db.Where("instance_id = ?", instance.ID).Find(&instance.Volumes).Error; err != nil {
		log.Println("Failed to query floating ip(s), %v", err)
		return
	}
	if instance.Volumes != nil {
		for _, vol := range instance.Volumes {
			_, err = volumeAdmin.Update(ctx, vol.ID, "", 0)
			if err != nil {
				log.Println("Failed to delete floating ip, %v", err)
				return
			}
		}
	}
	if instance.Hyper != -1 {
		control := fmt.Sprintf("inter=%d", instance.Hyper)
		command := fmt.Sprintf("/opt/cloudland/scripts/backend/clear_vm.sh '%d'", instance.ID)
		err = hyperExecute(ctx, control, command)
		if err != nil {
			log.Println("Delete vm command execution failed, %v", err)
			return
		}
	}
	if err = a.deleteInterfaces(ctx, instance); err != nil {
		log.Println("DB failed to delete interfaces, %v", err)
		return
	}
	if err = db.Delete(&model.Instance{Model: model.Model{ID: id}}).Error; err != nil {
		log.Println("Failed to delete instance, %v", err)
		return
	}
	return
}

func (a *InstanceAdmin) List(ctx context.Context, offset, limit int64, order, query string) (total int64, instances []*model.Instance, err error) {
	memberShip := GetMemberShip(ctx)
	db := DB()
	if limit == 0 {
		limit = 16
	}

	if order == "" {
		order = "created_at"
	}

	if query != "" {
		query = fmt.Sprintf("hostname like '%%%s%%'", query)
	}
	where := memberShip.GetWhere()
	instances = []*model.Instance{}
	if err = db.Model(&model.Instance{}).Where(where).Where(query).Where(query).Count(&total).Error; err != nil {
		return
	}
	db = dbs.Sortby(db.Offset(offset).Limit(limit), order)
	if err = db.Set("gorm:auto_preload", true).Where(where).Where(query).Where(query).Find(&instances).Error; err != nil {
		log.Println("Failed to query instance(s), %v", err)
		return
	}
	db = db.Offset(0).Limit(-1)
	for _, instance := range instances {
		if err = db.Where("instance_id = ?", instance.ID).Find(&instance.FloatingIps).Error; err != nil {
			log.Println("Failed to query floating ip(s), %v", err)
			return
		}
		if instance.ClusterID > 0 {
			instance.Cluster = &model.Openshift{Model: model.Model{ID: instance.ClusterID}}
			if err = db.Take(instance.Cluster).Error; err != nil {
				log.Println("Failed to query openshift cluster info", err)
				instance.ClusterID = 0
			}
		}
		permit := memberShip.CheckPermission(model.Admin)
		if permit {
			instance.OwnerInfo = &model.Organization{Model: model.Model{ID: instance.Owner}}
			if err = db.Take(instance.OwnerInfo).Error; err != nil {
				log.Println("Failed to query owner info", err)
				return
			}
		}
	}

	return
}

func (v *InstanceView) List(c *macaron.Context, store session.Store) {
	memberShip := GetMemberShip(c.Req.Context())
	permit := memberShip.CheckPermission(model.Reader)
	if !permit {
		log.Println("Not authorized for this operation")
		c.Data["ErrorMsg"] = "Not authorized for this operation"
		c.HTML(http.StatusBadRequest, "error")
		return
	}
	offset := c.QueryInt64("offset")
	limit := c.QueryInt64("limit")
	hostname := c.QueryTrim("hostname")
	if limit == 0 {
		limit = 16
	}
	order := c.QueryTrim("order")
	if order == "" {
		order = "-created_at"
	}
	query := c.QueryTrim("q")
	total, instances, err := instanceAdmin.List(c.Req.Context(), offset, limit, order, query)
	if err != nil {
		if c.Req.Header.Get("X-Json-Format") == "yes" {
			c.JSON(500, map[string]interface{}{
				"error": err.Error(),
			})
			return
		}
		c.Data["ErrorMsg"] = err.Error()
		c.HTML(500, "500")
		return
	}
	pages := GetPages(total, limit)
	c.Data["Instances"] = instances
	c.Data["Total"] = total
	c.Data["Pages"] = pages
	c.Data["Query"] = query
	c.Data["HostName"] = hostname
	if c.Req.Header.Get("X-Json-Format") == "yes" {
		c.JSON(200, map[string]interface{}{
			"instances": instances,
			"total":     total,
			"pages":     pages,
			"query":     query,
		})
		return
	}
	c.HTML(200, "instances")
}

func (v *InstanceView) UpdateTable(c *macaron.Context, store session.Store) {
	memberShip := GetMemberShip(c.Req.Context())
	permit := memberShip.CheckPermission(model.Reader)
	if !permit {
		log.Println("Not authorized for this operation")
		c.Data["ErrorMsg"] = "Not authorized for this operation"
		c.HTML(http.StatusBadRequest, "error")
		return
	}
	offset := c.QueryInt64("offset")
	limit := c.QueryInt64("limit")
	if limit == 0 {
		limit = 16
	}
	order := c.QueryTrim("order")
	if order == "" {
		order = "-created_at"
	}
	query := c.QueryTrim("q")
	_, instances, err := instanceAdmin.List(c.Req.Context(), offset, limit, order, query)
	if err != nil {
		if c.Req.Header.Get("X-Json-Format") == "yes" {
			c.JSON(500, map[string]interface{}{
				"error": err.Error(),
			})
			return
		}
		c.Data["ErrorMsg"] = err.Error()
		c.HTML(500, "500")
		return
	}
	var jsonData *InstancesData
	jsonData = &InstancesData{
		Instances: instances,
	}

	c.JSON(200, jsonData)
	return
}

func (v *InstanceView) Delete(c *macaron.Context, store session.Store) (err error) {
	memberShip := GetMemberShip(c.Req.Context())
	id := c.Params("id")
	if id == "" {
		c.Data["ErrorMsg"] = "Id is empty"
		c.HTML(http.StatusBadRequest, "error")
		return
	}
	instanceID, err := strconv.Atoi(id)
	if err != nil {
		c.Data["ErrorMsg"] = err.Error()
		c.HTML(http.StatusBadRequest, "error")
		return
	}
	permit, err := memberShip.CheckOwner(model.Writer, "instances", int64(instanceID))
	if !permit {
		log.Println("Not authorized for this operation")
		c.Data["ErrorMsg"] = "Not authorized for this operation"
		c.HTML(http.StatusBadRequest, "error")
		return
	}
	err = instanceAdmin.Delete(c.Req.Context(), int64(instanceID))
	if err != nil {
		c.Data["ErrorMsg"] = err.Error()
		c.HTML(http.StatusBadRequest, "error")
		return
	}
	c.JSON(200, map[string]interface{}{
		"redirect": "instances",
	})
	return
}

func (v *InstanceView) New(c *macaron.Context, store session.Store) {
	memberShip := GetMemberShip(c.Req.Context())
	permit := memberShip.CheckPermission(model.Writer)
	if !permit {
		log.Println("Not authorized for this operation")
		c.Data["ErrorMsg"] = "Not authorized for this operation"
		c.HTML(http.StatusBadRequest, "error")
		return
	}
	db := DB()
	images := []*model.Image{}
	if err := db.Find(&images).Error; err != nil {
		c.Data["ErrorMsg"] = err.Error()
		c.HTML(500, "500")
		return
	}
	flavors := []*model.Flavor{}
	if err := db.Find(&flavors).Error; err != nil {
		c.Data["ErrorMsg"] = err.Error()
		c.HTML(500, "500")
		return
	}
	ctx := c.Req.Context()
	_, subnets, err := subnetAdmin.List(ctx, 0, -1, "", "", "")
	if err != nil {
		c.Data["ErrorMsg"] = err.Error()
		c.HTML(500, "500")
		return
	}
	_, secgroups, err := secgroupAdmin.List(ctx, 0, -1, "", "")
	if err != nil {
		c.Data["ErrorMsg"] = err.Error()
		c.HTML(500, "500")
		return
	}
	_, keys, err := keyAdmin.List(ctx, 0, -1, "", "")
	if err != nil {
		c.Data["ErrorMsg"] = err.Error()
		c.HTML(500, "500")
		return
	}
	_, openshifts, err := openshiftAdmin.List(ctx, 0, -1, "", "")
	if err != nil {
		c.Data["ErrorMsg"] = err.Error()
		c.HTML(500, "500")
		return
	}
<<<<<<< HEAD
	hypers := []*model.Hyper{}
	err = db.Where("hostid >= 0").Find(&hypers).Error
	if err != nil {
		c.Data["ErrorMsg"] = err.Error()
		c.HTML(500, "500")
		return
	}
	zones := []*model.Zone{}
	err = db.Find(&zones).Error
	if err != nil {
		c.Data["ErrorMsg"] = err.Error()
		c.HTML(500, "500")
		return
	}
=======
	c.Data["HostName"] = c.QueryTrim("hostname")
>>>>>>> 58417753
	c.Data["Images"] = images
	c.Data["Flavors"] = flavors
	c.Data["Subnets"] = subnets
	c.Data["Openshifts"] = openshifts
	c.Data["Secgroups"] = secgroups
	c.Data["Keys"] = keys
	c.Data["Hypers"] = hypers
	c.Data["Zones"] = zones
	c.HTML(200, "instances_new")
}

func (v *InstanceView) Edit(c *macaron.Context, store session.Store) {
	memberShip := GetMemberShip(c.Req.Context())
	db := DB()
	id := c.Params("id")
	if id == "" {
		c.Data["ErrorMsg"] = "Id is Empty"
		c.HTML(http.StatusBadRequest, "error")
		return
	}
	instanceID, err := strconv.Atoi(id)

	if err != nil {
		c.Data["ErrorMsg"] = err.Error()
		c.HTML(http.StatusBadRequest, "error")
		return
	}
	permit, err := memberShip.CheckOwner(model.Writer, "instances", int64(instanceID))
	if !permit {
		log.Println("Not authorized for this operation")
		c.Data["ErrorMsg"] = "Not authorized for this operation"
		c.HTML(http.StatusBadRequest, "error")
		return
	}
	instance := &model.Instance{Model: model.Model{ID: int64(instanceID)}}
	if err = db.Set("gorm:auto_preload", true).Take(instance).Error; err != nil {
		log.Println("Image query failed", err)
		return
	}
	if err = db.Where("instance_id = ?", instanceID).Find(&instance.FloatingIps).Error; err != nil {
		log.Println("Failed to query floating ip(s), %v", err)
		return
	}
	_, subnets, err := subnetAdmin.List(c.Req.Context(), 0, -1, "", "", "")
	if err != nil {
		c.Data["ErrorMsg"] = err.Error()
		c.HTML(500, "500")
		return
	}
	for _, iface := range instance.Interfaces {
		for i, subnet := range subnets {
			if iface == nil || iface.Address == nil {
				continue
			}
			if subnet.ID == iface.Address.SubnetID {
				subnets = append(subnets[:i], subnets[i+1:]...)
				break
			}
		}
	}
	vnc, err := instanceAdmin.enableVnc(c.Req.Context(), instance)
	if err != nil {
		log.Println("Failed enable VNC", err)
	}
	_, flavors, err := flavorAdmin.List(0, -1, "", "")
	if err := db.Find(&flavors).Error; err != nil {
		c.Data["ErrorMsg"] = err.Error()
		c.HTML(500, "500")
		return
	}
	c.Data["Vnc"] = vnc
	c.Data["Instance"] = instance
	c.Data["Subnets"] = subnets
	c.Data["Flavors"] = flavors

	flag := c.QueryTrim("flag")
	if flag == "ChangeHostname" {
		c.HTML(200, "instances_hostname")
	} else if flag == "ChangeStatus" {
<<<<<<< HEAD
		c.HTML(200, "instances_status")
=======
		if c.QueryTrim("action") != "" {
			instanceID64, err := strconv.ParseInt(id, 10, 64)
			if err != nil {
				log.Println("Change String to int64 failed", err)
				return
			}
			_, vmError := instanceAdmin.ChangeInstanceStatus(c.Req.Context(), instanceID64, c.QueryTrim("action"))
			if vmError != nil {
				log.Println("Launch vm command execution failed", err)
				return
			}
			redirectTo := "../instances"
			c.Redirect(redirectTo)
		} else {
			c.HTML(200, "instances_status")
		}
>>>>>>> 58417753
	} else if flag == "MigrateInstance" {
		c.HTML(200, "instances_migrate")
	} else if flag == "ResizeInstance" {
		c.HTML(200, "instances_size")
	} else {
		c.HTML(200, "instances_patch")
	}
}

func (v *InstanceView) Patch(c *macaron.Context, store session.Store) {
	memberShip := GetMemberShip(c.Req.Context())
	redirectTo := "../instances"
	id := c.ParamsInt64("id")
	permit, err := memberShip.CheckOwner(model.Writer, "instances", id)
	if !permit {
		log.Println("Not authorized for this operation")
		c.Data["ErrorMsg"] = "Not authorized for this operation"
		c.HTML(http.StatusBadRequest, "error")
		return
	}
	flavor := c.QueryInt64("flavor")
	hostname := c.QueryTrim("hostname")
	hyperID := c.QueryInt("hyper")
	action := c.QueryTrim("action")
	ifaces := c.QueryStrings("ifaces")
	instance := &model.Instance{Model: model.Model{ID: id}}
	err = DB().Take(instance).Error
	if err != nil {
		log.Println("Invalid instance", err)
		c.Data["ErrorMsg"] = err.Error()
		c.HTML(http.StatusBadRequest, "error")
		return
	}
	if hyperID != int(instance.Hyper) {
		permit, err = memberShip.CheckAdmin(model.Admin, "instances", id)
		if !permit {
			log.Println("Not authorized to migrate VM")
			err = fmt.Errorf("Not authorized to migrate VM")
			return
		}
	}
	hyper := &model.Hyper{Hostid: int32(hyperID)}
	err = DB().Take(hyper).Error
	if err != nil {
		log.Println("Invalid hypervisor", err)
		c.Data["ErrorMsg"] = err.Error()
		c.HTML(http.StatusBadRequest, "error")
		return
	}
	var subnetIDs []int64
	for _, s := range ifaces {
		sID, err := strconv.Atoi(s)
		if err != nil {
			log.Println("Invalid secondary subnet ID, %v", err)
			continue
		}
		permit, err = memberShip.CheckOwner(model.Writer, "subnets", int64(sID))
		if !permit {
			log.Println("Not authorized for this operation")
			c.Data["ErrorMsg"] = "Not authorized for this operation"
			c.HTML(http.StatusBadRequest, "error")
			return
		}
		subnetIDs = append(subnetIDs, int64(sID))
	}
	var sgIDs []int64
	sgIDs = append(sgIDs, store.Get("defsg").(int64))
	instance, err = instanceAdmin.Update(c.Req.Context(), id, flavor, hostname, action, subnetIDs, sgIDs, hyperID)
	if err != nil {
		log.Println("Create instance failed, %v", err)
		if c.Req.Header.Get("X-Json-Format") == "yes" {
			c.JSON(500, map[string]interface{}{
				"error": err.Error(),
			})
			return
		}
		c.Data["ErrorMsg"] = err.Error()
		c.HTML(http.StatusBadRequest, "error")
		return
	} else if c.Req.Header.Get("X-Json-Format") == "yes" {
		c.JSON(200, instance)
		return
	}
	c.Redirect(redirectTo)
}

func (v *InstanceView) checkNetparam(subnetID int64, IP, mac string) (macAddr string, err error) {
	subnet := &model.Subnet{Model: model.Model{ID: subnetID}}
	err = DB().Take(subnet).Error
	if err != nil {
		log.Println("DB failed to query subnet ", err)
		return
	}
	inNet := &net.IPNet{
		IP:   net.ParseIP(subnet.Network),
		Mask: net.IPMask(net.ParseIP(subnet.Netmask).To4()),
	}
	if IP != "" && !inNet.Contains(net.ParseIP(IP)) {
		log.Println("Primary IP not belonging to subnet")
		err = fmt.Errorf("Primary IP not belonging to subnet")
		return
	}
	if mac != "" {
		macl := strings.Split(mac, ":")
		if len(macl) != 6 {
			log.Println("Invalid mac address format")
			err = fmt.Errorf("Invalid mac address format")
			return
		}
		macAddr = strings.ToLower(mac)
		var tmp [6]int
		_, err = fmt.Sscanf(macAddr, "%02x:%02x:%02x:%02x:%02x:%02x", &tmp[0], &tmp[1], &tmp[2], &tmp[3], &tmp[4], &tmp[5])
		if err != nil {
			log.Println("Failed to parse mac address")
			return
		}
		if tmp[0]%2 == 1 {
			log.Println("Not a valid unicast mac address")
			err = fmt.Errorf("Not a valid unicast mac address")
			return
		}
	}
	return
}

func (v *InstanceView) Create(c *macaron.Context, store session.Store) {
	memberShip := GetMemberShip(c.Req.Context())
	permit := memberShip.CheckPermission(model.Writer)
	if !permit {
		log.Println("Need Write permissions")
		c.Data["ErrorMsg"] = "Need Write permissions"
		c.HTML(http.StatusBadRequest, "error")
		return
	}
	redirectTo := "../instances"
	hostname := c.QueryTrim("hostname")
	cnt := c.QueryTrim("count")
	count, err := strconv.Atoi(cnt)
	if err != nil {
		log.Println("Invalid instance count", err)
		c.Data["ErrorMsg"] = err.Error()
		c.HTML(http.StatusBadRequest, "error")
		return
	}
	hyperID := c.QueryInt("hyper")
	if hyperID >= 0 {
		permit := memberShip.CheckPermission(model.Admin)
		if !permit {
			log.Println("Need Admin permissions")
			c.Data["ErrorMsg"] = "Need Admin permissions"
			c.HTML(http.StatusBadRequest, "error")
			return
		}
	}
	hyper := &model.Hyper{Hostid: int32(hyperID)}
	err = DB().Take(hyper).Error
	if err != nil {
		log.Println("Invalid hypervisor", err)
		c.Data["ErrorMsg"] = err.Error()
		c.HTML(http.StatusBadRequest, "error")
		return
	}
	zoneID := c.QueryInt64("zone")
	cluster := c.QueryInt64("cluster")
	if cluster < 0 {
		log.Println("Invalid cluster ID", err)
		c.Data["ErrorMsg"] = "Invalid cluster ID"
		c.HTML(http.StatusBadRequest, "error")
		return
	} else if cluster > 0 {
		permit, err = memberShip.CheckAdmin(model.Writer, "openshifts", cluster)
		if !permit {
			log.Println("Not authorized to access openshift cluster")
			c.Data["ErrorMsg"] = "Not authorized to access openshift cluster"
			c.HTML(http.StatusBadRequest, "error")
			return
		}
	}
	image := c.QueryInt64("image")
	if image <= 0 && cluster <= 0 {
		log.Println("No valid image ID or cluster ID", err)
		c.Data["ErrorMsg"] = "No valid image ID or cluster ID"
		c.HTML(http.StatusBadRequest, "error")
		return
	}
	flavor := c.QueryInt64("flavor")
	if flavor <= 0 {
		log.Println("Invalid flavor ID", err)
		c.Data["ErrorMsg"] = "Invalid flavor ID"
		c.HTML(http.StatusBadRequest, "error")
		return
	}
	primary := c.QueryTrim("primary")
	primaryID, err := strconv.Atoi(primary)
	if err != nil {
		log.Println("Invalid primary subnet ID, %v", err)
		c.Data["ErrorMsg"] = err.Error()
		c.HTML(http.StatusBadRequest, "error")
		return
	}
	permit, err = memberShip.CheckAdmin(model.Writer, "subnets", int64(primaryID))
	if !permit {
		log.Println("Not authorized to access subnet")
		c.Data["ErrorMsg"] = "Need Write permissions"
		c.HTML(http.StatusBadRequest, "error")
		return
	}
	primaryIP := c.QueryTrim("primaryip")
	ipAddr := strings.Split(primaryIP, "/")[0]
	primaryMac := c.QueryTrim("primarymac")
	macAddr, err := v.checkNetparam(int64(primaryID), ipAddr, primaryMac)
	if err != nil {
		c.Data["ErrorMsg"] = err.Error()
		c.HTML(http.StatusBadRequest, "error")
		return
	}
	subnets := c.QueryTrim("subnets")
	s := strings.Split(subnets, ",")
	var subnetIDs []int64
	for i := 0; i < len(s); i++ {
		sID, err := strconv.Atoi(s[i])
		if err != nil {
			log.Println("Invalid secondary subnet ID, %v", err)
			continue
		}
		permit, err = memberShip.CheckAdmin(model.Writer, "subnets", int64(sID))
		if !permit {
			log.Println("Not authorized to access subnet")
			c.Data["ErrorMsg"] = "Not authorized to access subnet"
			c.HTML(http.StatusBadRequest, "error")
			return
		}
		subnetIDs = append(subnetIDs, int64(sID))
	}
	keys := c.QueryTrim("keys")
	k := strings.Split(keys, ",")
	var keyIDs []int64
	for i := 0; i < len(k); i++ {
		kID, err := strconv.Atoi(k[i])
		if err != nil {
			log.Println("Invalid key ID, %v", err)
			continue
		}
		permit, err = memberShip.CheckOwner(model.Writer, "keys", int64(kID))
		if !permit {
			log.Println("Not authorized to access key")
			c.Data["ErrorMsg"] = "Not authorized to access key"
			c.HTML(http.StatusBadRequest, "error")
			return
		}
		keyIDs = append(keyIDs, int64(kID))
	}
	secgroups := c.QueryTrim("secgroups")
	var sgIDs []int64
	if secgroups != "" {
		sg := strings.Split(secgroups, ",")
		for i := 0; i < len(sg); i++ {
			sgID, err := strconv.Atoi(sg[i])
			if err != nil {
				log.Println("Invalid security group ID", err)
				continue
			}
			permit, err = memberShip.CheckOwner(model.Writer, "security_groups", int64(sgID))
			if !permit {
				log.Println("Not authorized to access security group")
				c.Data["ErrorMsg"] = "Not authorized to access security group"
				c.HTML(http.StatusBadRequest, "error")
				return
			}
			sgIDs = append(sgIDs, int64(sgID))
		}
	} else {
		sgID := store.Get("defsg").(int64)
		permit, err = memberShip.CheckOwner(model.Writer, "security_groups", int64(sgID))
		if !permit {
			log.Println("Not authorized to access security group")
			c.Data["ErrorMsg"] = "Not authorized to access security group"
			c.HTML(http.StatusBadRequest, "error")
			return
		}
		sgIDs = append(sgIDs, sgID)
	}
	userdata := c.QueryTrim("userdata")
	instances, err := instanceAdmin.Create(c.Req.Context(), count, hostname, userdata, image, flavor, int64(primaryID), cluster, zoneID, ipAddr, macAddr, subnetIDs, keyIDs, sgIDs, hyperID)
	if err != nil {
		log.Println("Create instance failed", err)
		if c.Req.Header.Get("X-Json-Format") == "yes" {
			c.JSON(500, map[string]interface{}{
				"error": err.Error(),
			})
			return
		}
		c.HTML(http.StatusBadRequest, err.Error())
		return
	} else if c.Req.Header.Get("X-Json-Format") == "yes" {
		c.JSON(200, instances)
		return
	}
	c.Redirect(redirectTo)
}<|MERGE_RESOLUTION|>--- conflicted
+++ resolved
@@ -119,8 +119,35 @@
 		log.Println("Secondary subnets query failed", err)
 		return
 	}
-	hyperGroup := ""
-	if zoneID > 0 {
+	if hyperID >= 0 {
+		hyper := &model.Hyper{Hostid: int32(hyperID)}
+		err = db.Where(hyper).Take(hyper).Error
+		if err != nil {
+			log.Println("Failed to query hypervisor", err)
+			return
+		}
+		if zoneID > 0 && hyper.ZoneID != zoneID {
+			log.Println("Hypervisor is not in this zone", err)
+			err = fmt.Errorf("Hypervisor is not in this zone")
+			return
+		}
+	}
+	if zoneID <= 0 {
+		for _, pz := range primary.Zones {
+			count := 0
+			for _, sub := range subnets {
+				for _, z := range sub.Zones {
+					if z.ID == pz.ID {
+						count++
+					}
+				}
+			}
+			if len(subnets) == count {
+				zoneID = pz.ID
+				break
+			}
+		}
+	} else {
 		valid := false
 		for _, z := range primary.Zones {
 			if z.ID == zoneID {
@@ -145,26 +172,28 @@
 				return
 			}
 		}
-		if hyperID >= 0 {
-			hyper := &model.Hyper{Hostid: int32(hyperID), ZoneID: zoneID}
-			err = db.Where(hyper).Take(hyper).Error
-			if err != nil {
-				log.Println("Hypervisor is not in this zone", err)
-				return
-			}
-		}
-		hypers := []*model.Hyper{}
-		if err = db.Where("zone_id = ?", zoneID).Find(&hypers).Error; err != nil {
-			log.Println("Hypers query failed", err)
-			return
-		}
-		hyperGroup = fmt.Sprintf("group-zone-%d", zoneID)
-		for i, h := range hypers {
-			if i == 0 {
-				hyperGroup = fmt.Sprintf("%s:%d", hyperGroup, h.Hostid)
-			} else {
-				hyperGroup = fmt.Sprintf("%s,%d", hyperGroup, h.Hostid)
-			}
+	}
+	hypers := []*model.Hyper{}
+	where := fmt.Sprintf("zone_id = %d", zoneID)
+	if image.Architecture != "" {
+		where = fmt.Sprintf("%s and type = '%s'", where, image.Architecture)
+	}
+	if err = db.Where(where).Find(&hypers).Error; err != nil {
+		log.Println("Hypers query failed", err)
+		fmt.Errorf("Hypers query failed %s", err)
+		return
+	}
+	if len(hypers) == 0 {
+		log.Println("No qualified hypervisor")
+		fmt.Errorf("No qualified hypervisor %s", where)
+		return
+	}
+	hyperGroup := fmt.Sprintf("group-zone-%d", zoneID)
+	for i, h := range hypers {
+		if i == 0 {
+			hyperGroup = fmt.Sprintf("%s:%d", hyperGroup, h.Hostid)
+		} else {
+			hyperGroup = fmt.Sprintf("%s,%d", hyperGroup, h.Hostid)
 		}
 	}
 	keys := []*model.Key{}
@@ -191,21 +220,14 @@
 		}
 		metadata := ""
 		var ifaces []*model.Interface
-<<<<<<< HEAD
 		ifaces, metadata, err = a.buildMetadata(ctx, primary, primaryIP, primaryMac, subnets, keys, instance, userdata, secGroups, zoneID)
-=======
-		ifaces, metadata, err = a.buildMetadata(ctx, primary, primaryIP, primaryMac, subnets, keys, instance, userdata, secGroups)
->>>>>>> 58417753
 		if err != nil {
 			log.Println("Build instance metadata failed", err)
 			return
 		}
 		instance.Interfaces = ifaces
 		rcNeeded := fmt.Sprintf("cpu=%d memory=%d disk=%d network=%d", flavor.Cpu, flavor.Memory*1024, (flavor.Disk+flavor.Swap+flavor.Ephemeral)*1024*1024, 0)
-		control := "inter= " + rcNeeded
-		if zoneID > 0 {
-			control = "select=" + hyperGroup + " " + rcNeeded
-		}
+		control := "select=" + hyperGroup + " " + rcNeeded
 		if i == 0 && hyperID >= 0 {
 			control = fmt.Sprintf("inter=%d %s", hyperID, rcNeeded)
 		}
@@ -880,7 +902,6 @@
 		c.HTML(500, "500")
 		return
 	}
-<<<<<<< HEAD
 	hypers := []*model.Hyper{}
 	err = db.Where("hostid >= 0").Find(&hypers).Error
 	if err != nil {
@@ -895,9 +916,7 @@
 		c.HTML(500, "500")
 		return
 	}
-=======
 	c.Data["HostName"] = c.QueryTrim("hostname")
->>>>>>> 58417753
 	c.Data["Images"] = images
 	c.Data["Flavors"] = flavors
 	c.Data["Subnets"] = subnets
@@ -958,17 +977,12 @@
 			}
 		}
 	}
-	vnc, err := instanceAdmin.enableVnc(c.Req.Context(), instance)
-	if err != nil {
-		log.Println("Failed enable VNC", err)
-	}
 	_, flavors, err := flavorAdmin.List(0, -1, "", "")
 	if err := db.Find(&flavors).Error; err != nil {
 		c.Data["ErrorMsg"] = err.Error()
 		c.HTML(500, "500")
 		return
 	}
-	c.Data["Vnc"] = vnc
 	c.Data["Instance"] = instance
 	c.Data["Subnets"] = subnets
 	c.Data["Flavors"] = flavors
@@ -977,9 +991,6 @@
 	if flag == "ChangeHostname" {
 		c.HTML(200, "instances_hostname")
 	} else if flag == "ChangeStatus" {
-<<<<<<< HEAD
-		c.HTML(200, "instances_status")
-=======
 		if c.QueryTrim("action") != "" {
 			instanceID64, err := strconv.ParseInt(id, 10, 64)
 			if err != nil {
@@ -996,7 +1007,6 @@
 		} else {
 			c.HTML(200, "instances_status")
 		}
->>>>>>> 58417753
 	} else if flag == "MigrateInstance" {
 		c.HTML(200, "instances_migrate")
 	} else if flag == "ResizeInstance" {
