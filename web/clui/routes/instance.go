--- conflicted
+++ resolved
@@ -524,7 +524,7 @@
 		}
 		securityData = append(securityData, sgr)
 	}
-	image := &model.Image{Model: model.Model{ID: instance.imageID}}
+	image := &model.Image{Model: model.Model{ID: instance.ImageID}}
 	hyperType := image.HypervisorType
 	osVersion := image.OsVersion
 	diskType := image.DiskType
@@ -990,7 +990,6 @@
 	if flag == "ChangeHostname" {
 		c.HTML(200, "instances_hostname")
 	} else if flag == "ChangeStatus" {
-<<<<<<< HEAD
 		if c.QueryTrim("action") != "" {
 			instanceID64, err := strconv.ParseInt(id, 10, 64)
 			if err != nil {
@@ -1007,9 +1006,6 @@
 		} else {
 			c.HTML(200, "instances_status")
 		}
-=======
-		c.HTML(200, "instances_status")
->>>>>>> 34c6830b
 	} else if flag == "MigrateInstance" {
 		c.HTML(200, "instances_migrate")
 	} else if flag == "ResizeInstance" {
