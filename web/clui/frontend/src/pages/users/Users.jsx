/*
Copyright <holder> All Rights Reserved
SPDX-License-Identifier: Apache-2.0
*/
import React, { Component } from "react";
import moment from "moment";
import { Card, Table, Button, Popconfirm, message } from "antd";
import { userListApi, delUserInfor } from "../../service/users";
<<<<<<< HEAD
import DataFilter from "../../components/Filter/DataFilter";

=======
>>>>>>> 97646554
class Users extends Component {
  constructor(props) {
    super(props);
    console.log("Users.props:", this.props);
    this.state = {
      users: [],
      isLoaded: false,
      total: 0,
      pageSize: 10,
      offset: 0,
      pageSizeOptions: ["5", "10", "15", "20"],
      current: 1,
    };
  }

  columns = [
    {
      title: "ID",
      dataIndex: "ID",
      key: "ID",
      width: 80,
      align: "center",
    },
    {
      title: "Name",
      dataIndex: "username",
      align: "center",
    },
    {
      title: "Created At",
      dataIndex: "CreatedAt",
      align: "center",
      render: (record) => (
        <span>{moment(record).format("YYYY-MM-DD HH:mm:ss")}</span>
      ),
    },
    {
      title: "Action",
      align: "center",
      render: (txt, record, index) => {
        return (
          <div>
            <Button
              type="primary"
              size="small"
              onClick={() => {
                this.props.history.push("/users/new/" + record.ID);
              }}
            >
              Edit
            </Button>
            <Popconfirm
              title="Do you want to delete?"
              onCancel={() => {
                console.log("Cancel delete.");
              }}
              onConfirm={() => {
                console.log("Confirm delete.");
                delUserInfor(record.ID).then((res) => {
                  message.success(res.Msg);
                  this.loadData(this.state.current, this.state.pageSize);
                });
              }}
            >
              <Button style={{ margin: "0 1rem" }} type="danger" size="small">
                Delete
              </Button>
            </Popconfirm>
          </div>
        );
      },
    },
  ];

  componentDidMount() {
    const _this = this;
    console.log("componentDidMount:", this);
    userListApi()
      .then((res) => {
        _this.setState({
          users: res.users,
          isLoaded: true,
          total: res.total,
        });
        console.log(res);
      })
      .catch((error) => {
        _this.setState({
          isLoaded: false,
          error: error,
        });
      });
  }

  loadData = (page, pageSize) => {
    console.log("user-loadData~~", page, pageSize);
    const _this = this;
    const offset = (page - 1) * pageSize;
    const limit = pageSize;
    userListApi(offset, limit)
      .then((res) => {
        console.log("loadData", res);
        _this.setState({
          users: res.users,
          isLoaded: true,
          total: res.total,
          pageSize: limit,
          current: page,
        });
        console.log("loadData-page-", page, _this.state);
      })
      .catch((error) => {
        _this.setState({
          isLoaded: false,
          error: error,
        });
      });
  };

  toSelectchange = (page, num) => {
    console.log("toSelectchange", page, num);
    const _this = this;
    const offset = (page - 1) * num;
    const limit = num;
    console.log("user-toSelectchange~limit:", offset, limit);
    userListApi(offset, limit)
      .then((res) => {
        console.log("loadData", res);
        _this.setState({
          users: res.users,
          isLoaded: true,
          total: res.total,
          pageSize: limit,
          current: page,
        });
      })
      .catch((error) => {
        _this.setState({
          isLoaded: false,
          error: error,
        });
      });
  };

  createUser = () => {
    this.props.history.push("/users/new");
  };

  render() {
    return (
      <Card
        title={"Users" + "(Total: " + this.state.total + ")"}
        extra={
          <>
            <DataFilter
              placeholder="Search..."
              onSearch={(value) => console.log(value)}
              enterButton
            />
            <Button
              style={{
                float: "right",
                "padding-left": "10px",
                "padding-right": "10px",
              }}
              type="primary"
              onClick={this.createUser}
            >
              Create
            </Button>
          </>
        }
      >
        <Table
          rowKey="ID"
          columns={this.columns}
          bordered
          dataSource={this.state.users}
          pagination={{
            //pagination
            total: this.state.total, //total count
            defaultPageSize: this.state.pageSize, //default pageSize
            showSizeChanger: true, //是否显示可以设置几条一页的选项
            onShowSizeChange: (current, pageSize) => {
              console.log("onShowSizeChange:", current, pageSize);
              //当几条一页的值改变后调用函数，current：改变显示条数时当前数据所在页；pageSize:改变后的一页显示条数
              this.toSelectchange(current, pageSize);
            },

            onChange: (current) => {
              this.loadData(current, this.state.pageSize);
            },
            showTotal: () => {
              return "Total " + this.state.total + " items";
            },
            pageSizeOptions: this.state.pageSizeOptions,
          }}
          loading={!this.state.isLoaded}
        ></Table>
      </Card>
    );
  }
}
export default Users;<|MERGE_RESOLUTION|>--- conflicted
+++ resolved
@@ -6,11 +6,7 @@
 import moment from "moment";
 import { Card, Table, Button, Popconfirm, message } from "antd";
 import { userListApi, delUserInfor } from "../../service/users";
-<<<<<<< HEAD
 import DataFilter from "../../components/Filter/DataFilter";
-
-=======
->>>>>>> 97646554
 class Users extends Component {
   constructor(props) {
     super(props);
