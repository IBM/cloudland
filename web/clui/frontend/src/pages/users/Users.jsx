/*

Copyright <holder> All Rights Reserved

SPDX-License-Identifier: Apache-2.0

*/
import React, { Component } from "react";
<<<<<<< HEAD
import { Card, Table, Button, Popconfirm } from "antd";
import { userListApi } from "../../service/users";
const columns = [
  {
    title: "ID",
    dataIndex: "ID",
    key: "ID",
    width: 80,
    align: "center",
    //render: (txt, record, index) => index + 1,
  },
  {
    title: "Name",
    dataIndex: "username",
  },
  {
    title: "Created At",
    dataIndex: "CreatedAt",
  },
  {
    title: "Action",
    render: (txt, record, index) => {
      return (
        <div>
          <Button type="primary" size="small">
            Edit
          </Button>
          <Popconfirm
            title="Are you sure to delete?"
            onCancel={() => {
              console.log("Canceled");
            }}
            onConfirm={() => {
              console.log("confirmed");
              //此处调用api接口进行相关操作
            }}
          >
            <Button style={{ margin: "0 1rem" }} type="danger" size="small">
              Delete
            </Button>
          </Popconfirm>
        </div>
      );
    },
  },
];
=======
import { Card, Table, Button, Popconfirm, message } from "antd";
import { userListApi, delUserInfor } from "../../api/users";

>>>>>>> 26d77577
class Users extends Component {
  constructor(props) {
    super(props);
    console.log("Users.props:", this.props);
    this.state = {
      users: [],
      isLoaded: false,
      total: 0,
<<<<<<< HEAD
    };
  }
  //组件初始化的时候执行
  componentWillMount() {
=======
      pageSize: 10,
      offset: 0,
      pageSizeOptions: ["5", "10", "15", "20"],
      current: 1,
    };
  }

  columns = [
    {
      title: "ID",
      dataIndex: "ID",
      key: "ID",
      width: 80,
      align: "center",
    },
    {
      title: "Name",
      dataIndex: "username",
    },
    {
      title: "Created At",
      dataIndex: "CreatedAt",
    },
    {
      title: "Action",
      render: (txt, record, index) => {
        return (
          <div>
            <Button 
               type="primary" 
               size="small"
               onClick={() => {
                this.props.history.push("/users/new/" + record.ID);
              }}
            >
              Edit
            </Button>
            <Popconfirm
              title="Do you want to delete?"
              onCancel={() => {
                console.log("Cancel delete.");
              }}
              onConfirm={() => {
                console.log("Confirm delete.");
                delUserInfor(record.ID).then((res) => {
                  message.success(res.Msg);
                  this.loadData(this.state.current, this.state.pageSize);
                });
              }}
            >
              <Button style={{ margin: "0 1rem" }} type="danger" size="small">
                Delete
              </Button>
            </Popconfirm>
          </div>
        );
      },
    },
  ];

  componentDidMount() {
>>>>>>> 26d77577
    const _this = this;
    console.log("componentDidMount:", this);
    userListApi()
      .then((res) => {
        _this.setState({
          users: res.users,
          isLoaded: true,
          total: res.total,
        });
        console.log(res);
      })
      .catch((error) => {
        _this.setState({
          isLoaded: false,
          error: error,
        });
      });
  }

  loadData = (page, pageSize) => {
    console.log("user-loadData~~", page, pageSize);
    const _this = this;
    const offset = (page - 1) * pageSize;
    const limit = pageSize;
    userListApi(offset, limit)
      .then((res) => {
        console.log("loadData", res);
        _this.setState({
          users: res.users,
          isLoaded: true,
          total: res.total,
          pageSize: limit,
          current: page,
        });
        console.log("loadData-page-", page, _this.state);
      })
      .catch((error) => {
        _this.setState({
          isLoaded: false,
          error: error,
        });
      });
  };

  toSelectchange = (page, num) => {
    console.log("toSelectchange", page, num);
    const _this = this;
    const offset = (page - 1) * num;
    const limit = num;
    console.log("user-toSelectchange~limit:", offset, limit);
    userListApi(offset, limit)
      .then((res) => {
        console.log("loadData", res);
        _this.setState({
          users: res.users,
          isLoaded: true,
          total: res.total,
          pageSize: limit,
          current: page,
        });
      })
      .catch((error) => {
        _this.setState({
          isLoaded: false,
          error: error,
        });
      });
  };

  createUser = () => {
    this.props.history.push("/users/new");
  };

  render() {
    return (
      <Card
        title={"Users" + "(Total: " + this.state.total + ")"}
        extra={
          <Button
            type="primary"
            size="small"
            onClick={this.createUser}
          >
            Create
          </Button>
        }
      >
        <Table
          rowKey="ID"
          columns={this.columns}
          bordered
          dataSource={this.state.users}
          pagination={{
            //pagination
            total: this.state.total, //total count
            defaultPageSize: this.state.pageSize, //default pageSize
            showSizeChanger: true, //是否显示可以设置几条一页的选项
            onShowSizeChange: (current, pageSize) => {
              console.log("onShowSizeChange:", current, pageSize);
              //当几条一页的值改变后调用函数，current：改变显示条数时当前数据所在页；pageSize:改变后的一页显示条数
              this.toSelectchange(current, pageSize);
            },

            onChange: (current) => {
              this.loadData(current, this.state.pageSize);
            },
            showTotal: () => {
              return "Total " + this.state.total + " items";
            },
            pageSizeOptions: this.state.pageSizeOptions,
          }}
          loading={!this.state.isLoaded}
        ></Table>
      </Card>
    );
  }
}
export default Users;<|MERGE_RESOLUTION|>--- conflicted
+++ resolved
@@ -6,58 +6,9 @@
 
 */
 import React, { Component } from "react";
-<<<<<<< HEAD
-import { Card, Table, Button, Popconfirm } from "antd";
-import { userListApi } from "../../service/users";
-const columns = [
-  {
-    title: "ID",
-    dataIndex: "ID",
-    key: "ID",
-    width: 80,
-    align: "center",
-    //render: (txt, record, index) => index + 1,
-  },
-  {
-    title: "Name",
-    dataIndex: "username",
-  },
-  {
-    title: "Created At",
-    dataIndex: "CreatedAt",
-  },
-  {
-    title: "Action",
-    render: (txt, record, index) => {
-      return (
-        <div>
-          <Button type="primary" size="small">
-            Edit
-          </Button>
-          <Popconfirm
-            title="Are you sure to delete?"
-            onCancel={() => {
-              console.log("Canceled");
-            }}
-            onConfirm={() => {
-              console.log("confirmed");
-              //此处调用api接口进行相关操作
-            }}
-          >
-            <Button style={{ margin: "0 1rem" }} type="danger" size="small">
-              Delete
-            </Button>
-          </Popconfirm>
-        </div>
-      );
-    },
-  },
-];
-=======
+
 import { Card, Table, Button, Popconfirm, message } from "antd";
 import { userListApi, delUserInfor } from "../../api/users";
-
->>>>>>> 26d77577
 class Users extends Component {
   constructor(props) {
     super(props);
@@ -66,12 +17,6 @@
       users: [],
       isLoaded: false,
       total: 0,
-<<<<<<< HEAD
-    };
-  }
-  //组件初始化的时候执行
-  componentWillMount() {
-=======
       pageSize: 10,
       offset: 0,
       pageSizeOptions: ["5", "10", "15", "20"],
@@ -100,10 +45,10 @@
       render: (txt, record, index) => {
         return (
           <div>
-            <Button 
-               type="primary" 
-               size="small"
-               onClick={() => {
+            <Button
+              type="primary"
+              size="small"
+              onClick={() => {
                 this.props.history.push("/users/new/" + record.ID);
               }}
             >
@@ -133,7 +78,6 @@
   ];
 
   componentDidMount() {
->>>>>>> 26d77577
     const _this = this;
     console.log("componentDidMount:", this);
     userListApi()
@@ -212,11 +156,7 @@
       <Card
         title={"Users" + "(Total: " + this.state.total + ")"}
         extra={
-          <Button
-            type="primary"
-            size="small"
-            onClick={this.createUser}
-          >
+          <Button type="primary" size="small" onClick={this.createUser}>
             Create
           </Button>
         }
