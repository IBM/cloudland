--- conflicted
+++ resolved
@@ -148,24 +148,12 @@
                     <Select.Option value="2">Writer</Select.Option>
                     <Select.Option value="3">Owner</Select.Option>
                     <Select.Option value="4">Admin</Select.Option>
-<<<<<<< HEAD
                   </Select>
                 )}
               </Form.Item>,
             ];
           })}
-=======
-                  </Select>	
-	            )} 
-                </Form.Item>                            		
-		      ])
 
-
-	        }
-	        )
-
-          }
->>>>>>> f4a77078
           <Form.Item
             wrapperCol={{ ...layoutButton.wrapperCol, offset: 8 }}
             labelCol={{ span: 6 }}
