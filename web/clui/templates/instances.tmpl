--- conflicted
+++ resolved
@@ -42,10 +42,7 @@
 			                        <th>{{.i18n.Tr "Image"}}</th>
 			                        <th>{{.i18n.Tr "IP_Address"}}</th>
 			                        <th>{{.i18n.Tr "Status"}}</th>
-<<<<<<< HEAD
 			                        <th>{{.i18n.Tr "Console"}}</th>
-=======
->>>>>>> 23f15178
 									{{ if .IsAdmin }}
 			                        <th>{{.i18n.Tr "Hyper"}}</th>
 			                        <th>{{.i18n.Tr "Owner"}}</th>
@@ -79,14 +76,11 @@
 					        {{ end }}
 						</td>
 			                        <td>{{$.i18n.Tr .Status}}{{ if eq .Status "error" }}: {{ .Reason }}{{ end }}</td>
-<<<<<<< HEAD
                                                 <td>
 							<form name="submitForm{{.ID}}" method="post" target="_blank" action="{{$Link}}/{{.ID}}/console">
 							<a href="javascript:document.submitForm{{.ID}}.submit()">VNC</a>
 							</form>
-							</td>
-=======
->>>>>>> 23f15178
+						</td>
 						{{ if $.IsAdmin }}
 			                        <td>{{.Hyper}}</td>
 			                        <td>{{.OwnerInfo.Name}}</td>
