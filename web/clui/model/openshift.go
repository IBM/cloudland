/*
Copyright <holder> All Rights Reserved.

SPDX-License-Identifier: Apache-2.0
*/

package model

import (
	"github.com/IBM/cloudland/web/sca/dbs"
)

type Openshift struct {
	Model
<<<<<<< HEAD
	ClusterName  string `gorm:"type:varchar(128)"`
	BaseDomain   string `gorm:"type:varchar(256)"`
	Version      string `gorm:"type:varchar(32)"`
	Status       string `gorm:"type:varchar(32)"`
	Haflag       string
	Instances    []*Instance `gorm:"foreignkey:ClusterID"`
	Subnet       *Subnet     `gorm:"foreignkey:ClusterID"`
	WorkerNum    int32
	Flavor       int64
	MasterFlavor int64
	WorkerFlavor int64
	Key          int64
	GlusterID    int64
	ZoneID       int64
	InfrastructureType  string `gorm:"type:varchar(256)"`
	StorageBackend  string `gorm:"type:varchar(256)"`
	AdditionalTrustBundle   string `gorm:"type:varchar(256)"`
	ImageContentSources  string `gorm:"type:varchar(256)"`
=======
	ClusterName           string `gorm:"type:varchar(128)"`
	BaseDomain            string `gorm:"type:varchar(256)"`
	Version               string `gorm:"type:varchar(32)"`
	Status                string `gorm:"type:varchar(32)"`
	Haflag                string
	Instances             []*Instance `gorm:"foreignkey:ClusterID"`
	SubnetID              int64
	Subnet                *Subnet `gorm:"foreignkey:subnetID"`
	WorkerNum             int32
	Flavor                int64
	MasterFlavor          int64
	WorkerFlavor          int64
	Key                   int64
	GlusterID             int64
	InfrastructureType    string `gorm:"type:varchar(256)"`
	StorageBackend        string `gorm:"type:varchar(256)"`
	AdditionalTrustBundle string `gorm:"type:varchar(256)"`
	ImageContentSources   string `gorm:"type:varchar(256)"`
>>>>>>> b05efd17
}

func init() {
	dbs.AutoMigrate(&Openshift{})
}<|MERGE_RESOLUTION|>--- conflicted
+++ resolved
@@ -12,26 +12,6 @@
 
 type Openshift struct {
 	Model
-<<<<<<< HEAD
-	ClusterName  string `gorm:"type:varchar(128)"`
-	BaseDomain   string `gorm:"type:varchar(256)"`
-	Version      string `gorm:"type:varchar(32)"`
-	Status       string `gorm:"type:varchar(32)"`
-	Haflag       string
-	Instances    []*Instance `gorm:"foreignkey:ClusterID"`
-	Subnet       *Subnet     `gorm:"foreignkey:ClusterID"`
-	WorkerNum    int32
-	Flavor       int64
-	MasterFlavor int64
-	WorkerFlavor int64
-	Key          int64
-	GlusterID    int64
-	ZoneID       int64
-	InfrastructureType  string `gorm:"type:varchar(256)"`
-	StorageBackend  string `gorm:"type:varchar(256)"`
-	AdditionalTrustBundle   string `gorm:"type:varchar(256)"`
-	ImageContentSources  string `gorm:"type:varchar(256)"`
-=======
 	ClusterName           string `gorm:"type:varchar(128)"`
 	BaseDomain            string `gorm:"type:varchar(256)"`
 	Version               string `gorm:"type:varchar(32)"`
@@ -46,11 +26,11 @@
 	WorkerFlavor          int64
 	Key                   int64
 	GlusterID             int64
+	ZoneID                int64
 	InfrastructureType    string `gorm:"type:varchar(256)"`
 	StorageBackend        string `gorm:"type:varchar(256)"`
 	AdditionalTrustBundle string `gorm:"type:varchar(256)"`
 	ImageContentSources   string `gorm:"type:varchar(256)"`
->>>>>>> b05efd17
 }
 
 func init() {
