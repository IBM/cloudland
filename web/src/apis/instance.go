/*
Copyright <holder> All Rights Reserved.

SPDX-License-Identifier: Apache-2.0

*/

package apis

import (
	"context"
	"fmt"
	"net/http"
	"strconv"
	"strings"
	. "web/src/common"
	"web/src/model"
	"web/src/routes"

	"github.com/gin-gonic/gin"
)

var instanceAPI = &InstanceAPI{}
var instanceAdmin = &routes.InstanceAdmin{}

type InstanceAPI struct{}

type InstancePatchPayload struct {
	Hostname    string      `json:"hostname" binding:"omitempty,hostname|fqdn"`
	PowerAction PowerAction `json:"power_action" binding:"omitempty,oneof=stop hard_stop start restart hard_restart pause resume"`
	Flavor      string      `json:"flavor" binding:"omitempty,min=1,max=32"`
}

type InstanceSetUserPasswordPayload struct {
	Password string `json:"password" binding:"required,min=8,max=64"`
	UserName string `json:"user_name" binding:"required,min=2,max=32"`
}

type InstanceReinstallPayload struct {
	Image     *BaseReference   `json:"image" binding:"omitempty"`
	Flavor    string           `json:"flavor" binding:"omitempty"`
	Keys      []*BaseReference `json:"keys" binding:"omitempty,gte=0,lte=16"`
	Password  string           `json:"password" binging:"omitempty,min=8,max=64"`
	LoginPort int              `json:"login_port" binding:"omitempty,min=1,max=65535"`
}

type InstancePayload struct {
	Count               int                 `json:"count" binding:"omitempty,gte=1,lte=16"`
	Hypervisor          *int                `json:"hypervisor" binding:"omitempty,gte=0,lte=65535"`
	Hostname            string              `json:"hostname" binding:"required,hostname|fqdn"`
	Keys                []*BaseReference    `json:"keys" binding:"omitempty,gte=0,lte=16"`
	RootPasswd          string              `json:"root_passwd" binding:"omitempty,min=8,max=32"`
	LoginPort           int                 `json:"login_port" binding:"omitempty,min=0,max=65535"`
	Cpu                 int32               `json:"cpu" binding:"omitempty,gte=1"`
	Memory              int32               `json:"memory" binding:"omitempty,gte=1"`
	Disk                int32               `json:"disk" binding:"omitempty,gte=1"`
	Flavor              string              `json:"flavor" binding:"omitempty,min=1,max=32"`
	Image               *BaseReference      `json:"image" binding:"required"`
	PrimaryInterface    *InterfacePayload   `json:"primary_interface" binding:"required"`
	SecondaryInterfaces []*InterfacePayload `json:"secondary_interfaces" binding:"omitempty"`
	Zone                string              `json:"zone" binding:"required,min=1,max=32"`
	VPC                 *BaseReference      `json:"vpc" binding:"omitempty"`
	Userdata            string              `json:"userdata,omitempty"`
	NestedEnable        bool                `json:"nested_enable,omitempty"`
}

type InstanceResponse struct {
	*ResourceReference
	Hostname    string                `json:"hostname"`
	Status      string                `json:"status"`
	LoginPort   int                   `json:"login_port"`
	Interfaces  []*InterfaceResponse  `json:"interfaces"`
	Volumes     []*VolumeInfoResponse `json:"volumes"`
	Cpu         int32                 `json:"cpu"`
	Memory      int32                 `json:"memory"`
	Disk        int32                 `json:"disk"`
	Flavor      string                `json:"flavor"`
	Image       *ResourceReference    `json:"image"`
	Keys        []*ResourceReference  `json:"keys"`
	PasswdLogin bool                  `json:"passwd_login"`
	Zone        string                `json:"zone"`
	VPC         *ResourceReference    `json:"vpc,omitempty"`
	Hypervisor  string                `json:"hypervisor,omitempty"`
	Reason      string                `json:"reason"`
}

type InstanceListResponse struct {
	Offset    int                 `json:"offset"`
	Total     int                 `json:"total"`
	Limit     int                 `json:"limit"`
	Instances []*InstanceResponse `json:"instances"`
}

// @Summary get a instance
// @Description get a instance
// @tags Compute
// @Accept  json
// @Produce json
// @Param   id  path  string  true  "Instance UUID"
// @Success 200 {object} InstanceResponse
// @Failure 400 {object} common.APIError "Bad request"
// @Failure 401 {object} common.APIError "Not authorized"
// @Router /instances/{id} [get]
func (v *InstanceAPI) Get(c *gin.Context) {
	ctx := c.Request.Context()
	uuID := c.Param("id")
	logger.Debugf("Get instance %s", uuID)
	instance, err := instanceAdmin.GetInstanceByUUID(ctx, uuID)
	if err != nil {
		ErrorResponse(c, http.StatusBadRequest, "Invalid instance query", err)
		return
	}
	instanceResp, err := v.getInstanceResponse(ctx, instance)
	if err != nil {
		ErrorResponse(c, http.StatusInternalServerError, "Internal error", err)
		return
	}

	c.JSON(http.StatusOK, instanceResp)
}

// @Summary patch a instance
// @Description patch a instance
// @tags Compute
// @Accept  json
// @Produce json
// @Param   message	body   InstancePatchPayload  true   "Instance patch payload"
// @Success 200 {object} InstanceResponse
// @Failure 400 {object} common.APIError "Bad request"
// @Failure 401 {object} common.APIError "Not authorized"
// @Router /instances/{id} [patch]
func (v *InstanceAPI) Patch(c *gin.Context) {
	ctx := c.Request.Context()
	uuID := c.Param("id")
	logger.Debugf("Patch instance %s", uuID)
	instance, err := instanceAdmin.GetInstanceByUUID(ctx, uuID)
	if err != nil {
		logger.Errorf("Failed to get instance %s, %+v", uuID, err)
		ErrorResponse(c, http.StatusBadRequest, "Invalid instance query", err)
		return
	}
	payload := &InstancePatchPayload{}
	err = c.ShouldBindJSON(payload)
	if err != nil {
		logger.Errorf("Failed to bind JSON, %+v", err)
		ErrorResponse(c, http.StatusBadRequest, "Invalid input JSON", err)
		return
	}
	hostname := instance.Hostname
	if payload.Hostname != "" {
		hostname = payload.Hostname
		logger.Debugf("Update hostname to %s", hostname)
	}
	var flavor *model.Flavor
	if payload.Flavor != "" {
		flavor, err = flavorAdmin.GetFlavorByName(ctx, payload.Flavor)
		if err != nil {
			logger.Errorf("Failed to get flavor %+v, %+v", payload.Flavor, err)
			ErrorResponse(c, http.StatusBadRequest, "Invalid flavor query", err)
			return
		}
	}
	err = instanceAdmin.Update(ctx, instance, flavor, hostname, payload.PowerAction, int(instance.Hyper))
	if err != nil {
		logger.Errorf("Patch instance failed, %+v", err)
		ErrorResponse(c, http.StatusBadRequest, "Patch instance failed", err)
		return
	}
	instanceResp, err := v.getInstanceResponse(ctx, instance)
	if err != nil {
		logger.Errorf("Failed to create instance response, %+v", err)
		ErrorResponse(c, http.StatusInternalServerError, "Internal error", err)
		return
	}
	logger.Debugf("Patch instance %s success, response: %+v", uuID, instanceResp)
	c.JSON(http.StatusOK, instanceResp)
}

// @Summary set user password for a instance
// @Description set user password for a instance
// @tags Compute
// @Accept  json
// @Produce json
// @Param   id  path  string  true  "Instance UUID"
// @Param   message	body   InstanceSetUserPasswordPayload  true   "Instance set user password payload"
// @Success 200
// @Failure 400 {object} common.APIError "Bad request"
// @Failure 401 {object} common.APIError "Not authorized"
// @Router /instances/{id}/set_user_password [post]
func (v *InstanceAPI) SetUserPassword(c *gin.Context) {
	ctx := c.Request.Context()
	uuID := c.Param("id")
	logger.Debugf("Set user password for instance %s", uuID)
	instance, err := instanceAdmin.GetInstanceByUUID(ctx, uuID)
	if err != nil {
		logger.Errorf("Failed to get instance %s, %+v", uuID, err)
		ErrorResponse(c, http.StatusBadRequest, "Invalid instance query", err)
		return
	}
	payload := &InstanceSetUserPasswordPayload{}
	err = c.ShouldBindJSON(payload)
	if err != nil {
		logger.Errorf("Failed to bind JSON, %+v", err)
		ErrorResponse(c, http.StatusBadRequest, "Invalid input JSON", err)
		return
	}
	err = instanceAdmin.SetUserPassword(ctx, instance.ID, payload.UserName, payload.Password)
	if err != nil {
		logger.Errorf("Set user password failed, %+v", err)
		ErrorResponse(c, http.StatusBadRequest, "Set user password failed", err)
		return
	}
	c.JSON(http.StatusOK, nil)
}

// @Summary reinstall a instance
// @Description reinstall a instance
// @tags Compute
// @Accept  json
// @Produce json
// @Param   id  path  string  true  "Instance UUID"
// @Param   message	body   InstanceReinstallPayload  true   "Instance reinstall payload"
// @Success 200
// @Failure 400 {object} common.APIError "Bad request"
// @Failure 401 {object} common.APIError "Not authorized"
// @Router /instances/{id}/reinstall [post]
func (v *InstanceAPI) Reinstall(c *gin.Context) {
	ctx := c.Request.Context()
	uuID := c.Param("id")
	logger.Debugf("Reinstall instance %s", uuID)
	instance, err := instanceAdmin.GetInstanceByUUID(ctx, uuID)
	if err != nil {
		logger.Errorf("Failed to get instance %s, %+v", uuID, err)
		ErrorResponse(c, http.StatusBadRequest, "Invalid instance query", err)
		return
	}

	// bind JSON
	payload := &InstanceReinstallPayload{}
	err = c.ShouldBindJSON(payload)
	if err != nil {
		logger.Errorf("Failed to bind JSON, %+v", err)
		ErrorResponse(c, http.StatusBadRequest, "Invalid input JSON", err)
		return
	}
	logger.Debugf("Reinstall instance with %+v", payload)

	// check image
	image := instance.Image
	if payload.Image != nil {
		image, err = imageAdmin.GetImage(ctx, payload.Image)
		if err != nil {
			logger.Errorf("Failed to get image %+v, %+v", payload.Image, err)
			ErrorResponse(c, http.StatusBadRequest, "Invalid image", err)
			return
		}
	}

	// old data compatibility
	if payload.Flavor == "" && instance.Cpu == 0 {
		payload.Flavor = instance.Flavor.Name
	}
	cpu, memory, disk := instance.Cpu, instance.Memory, instance.Disk
	if payload.Flavor != "" {
		flavor, err := flavorAdmin.GetFlavorByName(ctx, payload.Flavor)
		if err != nil {
			logger.Errorf("Failed to get flavor %+v, %+v", payload.Flavor, err)
			ErrorResponse(c, http.StatusBadRequest, "Invalid flavor", err)
			return
		}
		cpu, memory, disk = flavor.Cpu, flavor.Memory, flavor.Disk
	}

	// running command
	password := payload.Password
	var keys []*model.Key
	for _, ky := range payload.Keys {
		var key *model.Key
		key, err = keyAdmin.GetKey(ctx, ky)
		if err != nil {
			logger.Errorf("Failed to get key %+v, %+v", ky, err)
			ErrorResponse(c, http.StatusBadRequest, "Invalid key", err)
			return
		}
		keys = append(keys, key)
	}
	if password == "" && len(keys) == 0 {
		logger.Errorf("Password or key must be provided")
		ErrorResponse(c, http.StatusBadRequest, "Password or key must be provided", err)
		return
	}
<<<<<<< HEAD
	err = instanceAdmin.Reinstall(ctx, instance, image, flavor, password, keys, instance.Cpu, instance.Memory, instance.Disk, payload.LoginPort)
=======
	err = instanceAdmin.Reinstall(ctx, instance, image, password, keys, cpu, memory, disk)
>>>>>>> 58124f3c
	if err != nil {
		logger.Error("Reinstall failed", err)
		ErrorResponse(c, http.StatusBadRequest, "Reinstall failed", err)
		return
	}

	c.JSON(http.StatusOK, nil)

}

// @Summary delete a instance
// @Description delete a instance
// @tags Compute
// @Accept  json
// @Produce json
// @Param   id  path  int  true  "Instance ID"
// @Success 200
// @Failure 400 {object} common.APIError "Bad request"
// @Failure 401 {object} common.APIError "Not authorized"
// @Router /instances/{id} [delete]
func (v *InstanceAPI) Delete(c *gin.Context) {
	ctx := c.Request.Context()
	uuID := c.Param("id")
	logger.Debugf("Delete instance %s", uuID)
	instance, err := instanceAdmin.GetInstanceByUUID(ctx, uuID)
	if err != nil {
		logger.Errorf("Failed to get instance %s, %+v", uuID, err)
		ErrorResponse(c, http.StatusBadRequest, "Invalid query", err)
		return
	}
	err = instanceAdmin.Delete(ctx, instance)
	if err != nil {
		logger.Errorf("Failed to delete instance %s, %+v", uuID, err)
		ErrorResponse(c, http.StatusBadRequest, "Not able to delete", err)
		return
	}
	c.JSON(http.StatusNoContent, nil)
}

// @Summary create a instance
// @Description create a instance
// @tags Compute
// @Accept  json
// @Produce json
// @Param   message	body   InstancePayload  true   "Instance create payload"
// @Success 200 {array} InstanceResponse
// @Failure 400 {object} common.APIError "Bad request"
// @Failure 401 {object} common.APIError "Not authorized"
// @Router /instances [post]
func (v *InstanceAPI) Create(c *gin.Context) {
	logger.Debug("Create instance")
	ctx := c.Request.Context()
	payload := &InstancePayload{}
	err := c.ShouldBindJSON(payload)
	if err != nil {
		logger.Errorf("Failed to bind instance payload JSON, %+v", err)
		ErrorResponse(c, http.StatusBadRequest, "Invalid input JSON", err)
		return
	}
	logger.Debugf("Creating instance with payload: %+v", payload)
	hostname := payload.Hostname
	rootPasswd := payload.RootPasswd
	userdata := payload.Userdata
	image, err := imageAdmin.GetImage(ctx, payload.Image)
	if err != nil {
		logger.Errorf("Failed to get image %+v, %+v", payload.Image, err)
		ErrorResponse(c, http.StatusBadRequest, "Invalid image", err)
		return
	}

	var flavor *model.Flavor
	if payload.Flavor != "" {
		flavor, err = flavorAdmin.GetFlavorByName(ctx, payload.Flavor)
		if err != nil {
			logger.Errorf("Failed to get flavor %+v, %+v", payload.Flavor, err)
			ErrorResponse(c, http.StatusBadRequest, "Invalid flavor", err)
			return
		}
	}
	zone, err := zoneAdmin.GetZoneByName(ctx, payload.Zone)
	if err != nil {
		logger.Errorf("Failed to get zone %+v, %+v", payload.Zone, err)
		ErrorResponse(c, http.StatusBadRequest, "Invalid zone", err)
		return
	}
	var router *model.Router
	if payload.VPC != nil {
		router, err = routerAdmin.GetRouter(ctx, payload.VPC)
		if err != nil {
			logger.Errorf("Failed to get VPC %+v, %+v", payload.VPC, err)
			ErrorResponse(c, http.StatusBadRequest, "Invalid VPC", nil)
			return
		}
	}
	router, primaryIface, err := v.getInterfaceInfo(ctx, router, payload.PrimaryInterface)
	if err != nil {
		logger.Errorf("Failed to get primary interface %+v, %+v", payload.PrimaryInterface, err)
		ErrorResponse(c, http.StatusBadRequest, "Invalid primary interface", err)
		return
	}
	var secondaryIfaces []*routes.InterfaceInfo
	for _, ifacePayload := range payload.SecondaryInterfaces {
		var ifaceInfo *routes.InterfaceInfo
		_, ifaceInfo, err = v.getInterfaceInfo(ctx, router, ifacePayload)
		if err != nil {
			logger.Errorf("Failed to get secondary interface %+v, %+v", ifacePayload, err)
			ErrorResponse(c, http.StatusBadRequest, "Invalid secondary interfaces", err)
			return
		}
		secondaryIfaces = append(secondaryIfaces, ifaceInfo)
	}
	count := 1
	if payload.Count > count {
		count = payload.Count
	}
	var keys []*model.Key
	for _, ky := range payload.Keys {
		var key *model.Key
		key, err = keyAdmin.GetKey(ctx, ky)
		keys = append(keys, key)
	}
	var routerID int64
	if router != nil {
		routerID = router.ID
	}
	hypervisor := -1
	if payload.Hypervisor != nil {
		hypervisor = *payload.Hypervisor
	}
<<<<<<< HEAD
	logger.Debugf("Creating %d instances with hostname %s, userdata %s, image %s, flavor %v, zone %s, router %d, primaryIface %v, secondaryIfaces %v, keys %v, login_port %d, hypervisor %d, cpu %d, memory %d, disk %d, nestedEnable %v",
		count, hostname, userdata, image.Name, flavor, zone.Name, routerID, primaryIface, secondaryIfaces, keys, payload.LoginPort, hypervisor, payload.Cpu, payload.Memory, payload.Disk, payload.NestedEnable)
	instances, err := instanceAdmin.Create(ctx, count, hostname, userdata, image, flavor, zone, routerID, primaryIface, secondaryIfaces, keys, rootPasswd, payload.LoginPort, hypervisor, payload.Cpu, payload.Memory, payload.Disk, payload.NestedEnable)
=======
	if flavor == nil && (payload.Cpu <= 0 || payload.Memory <= 0 || payload.Disk <= 0) {
		err = fmt.Errorf("no valid configuration")
		logger.Error(err)
		return
	}
	if payload.Cpu <= 0 {
		payload.Cpu = flavor.Cpu
	}
	if payload.Memory <= 0 {
		payload.Memory = flavor.Memory
	}
	if payload.Disk <= 0 {
		payload.Disk = flavor.Disk
	}
	logger.Debugf("Creating %d instances with hostname %s, userdata %s, image %s, zone %s, router %d, primaryIface %v, secondaryIfaces %v, keys %v, login_port %d, hypervisor %d, cpu %d, memory %d, disk %d",
		count, hostname, userdata, image.Name, flavor, zone.Name, routerID, primaryIface, secondaryIfaces, keys, payload.LoginPort, hypervisor, payload.Cpu, payload.Memory, payload.Disk)
	instances, err := instanceAdmin.Create(ctx, count, hostname, userdata, image, zone, routerID, primaryIface, secondaryIfaces, keys, rootPasswd, payload.LoginPort, hypervisor, payload.Cpu, payload.Memory, payload.Disk)
>>>>>>> 58124f3c
	if err != nil {
		logger.Errorf("Failed to create instances, %+v", err)
		ErrorResponse(c, http.StatusBadRequest, "Failed to create instances", err)
		return
	}
	logger.Debugf("Created %d instances, %+v", len(instances), instances)
	instancesResp := make([]*InstanceResponse, len(instances))
	for i, instance := range instances {
		instancesResp[i], err = v.getInstanceResponse(ctx, instance)
		if err != nil {
			logger.Errorf("Failed to create instance response, %+v", err)
			ErrorResponse(c, http.StatusInternalServerError, "Failed to create instances", err)
			return
		}
	}
	logger.Debugf("Create instance success, %+v", instancesResp)
	c.JSON(http.StatusOK, instancesResp)
}

func (v *InstanceAPI) getInterfaceInfo(ctx context.Context, vpc *model.Router, ifacePayload *InterfacePayload) (router *model.Router, ifaceInfo *routes.InterfaceInfo, err error) {
	logger.Debugf("Get interface info with VPC %+v, ifacePayload %+v", vpc, ifacePayload)
	if ifacePayload == nil || ifacePayload.Subnet == nil {
		err = fmt.Errorf("Interface with subnet must be provided")
		return
	}
	subnet, err := subnetAdmin.GetSubnet(ctx, ifacePayload.Subnet)
	if err != nil {
		return
	}
	router = vpc
	if router != nil && router.ID != subnet.RouterID {
		err = fmt.Errorf("VPC of subnet must be the same with VPC of instance")
		return
	}
	if router == nil && subnet.RouterID > 0 {
		router, err = routerAdmin.Get(ctx, subnet.RouterID)
		if err != nil {
			return
		}
	}
	ifaceInfo = &routes.InterfaceInfo{
		Subnet:        subnet,
		AllowSpoofing: ifacePayload.AllowSpoofing,
	}
	if ifacePayload.IpAddress != "" {
		ifaceInfo.IpAddress = ifacePayload.IpAddress
	}
	if ifacePayload.MacAddress != "" {
		ifaceInfo.MacAddress = ifacePayload.MacAddress
	}
	if ifacePayload.Inbound > 0 {
		ifaceInfo.Inbound = ifacePayload.Inbound
	}
	if ifacePayload.Outbound > 0 {
		ifaceInfo.Outbound = ifacePayload.Outbound
	}
	if len(ifacePayload.SecurityGroups) == 0 {
		var routerID, sgID int64
		if router != nil {
			routerID = router.ID
			sgID = router.DefaultSG
		}
		var secgroup *model.SecurityGroup
		secgroup, err = secgroupAdmin.Get(ctx, sgID)
		if err != nil {
			return
		}
		if secgroup.RouterID != routerID {
			err = fmt.Errorf("Security group not in subnet vpc")
			return
		}
		ifaceInfo.SecurityGroups = append(ifaceInfo.SecurityGroups, secgroup)
	} else {
		for _, sg := range ifacePayload.SecurityGroups {
			var secgroup *model.SecurityGroup
			secgroup, err = secgroupAdmin.GetSecurityGroup(ctx, sg)
			if err != nil {
				return
			}
			if secgroup.RouterID != subnet.RouterID {
				err = fmt.Errorf("Security group not in subnet vpc")
				return
			}
			ifaceInfo.SecurityGroups = append(ifaceInfo.SecurityGroups, secgroup)
		}
	}
	logger.Debugf("Get interface info success, router %+v, ifaceInfo %+v", router, ifaceInfo)
	return
}

func (v *InstanceAPI) getInstanceResponse(ctx context.Context, instance *model.Instance) (instanceResp *InstanceResponse, err error) {
	logger.Debugf("Create instance response for instance %+v", instance)
	owner := orgAdmin.GetOrgName(instance.Owner)
	instanceResp = &InstanceResponse{
		ResourceReference: &ResourceReference{
			ID:        instance.UUID,
			Owner:     owner,
			CreatedAt: instance.CreatedAt.Format(TimeStringForMat),
			UpdatedAt: instance.UpdatedAt.Format(TimeStringForMat),
		},
		Hostname:  instance.Hostname,
		LoginPort: int(instance.LoginPort),
		Status:    instance.Status,
		Reason:    instance.Reason,
		Cpu:       instance.Cpu,
		Memory:    instance.Memory,
		Disk:      instance.Disk,
	}
	if instance.Image != nil {
		instanceResp.Image = &ResourceReference{
			ID:   instance.Image.UUID,
			Name: instance.Image.Name,
		}
	}
	if instance.Flavor != nil {
		instanceResp.Flavor = instance.Flavor.Name
	}
	if instance.Zone != nil {
		instanceResp.Zone = instance.Zone.Name
	}
	keys := make([]*ResourceReference, len(instance.Keys))
	for i, key := range instance.Keys {
		keys[i] = &ResourceReference{
			ID:   key.UUID,
			Name: key.Name,
		}
	}
	instanceResp.Keys = keys
	volumes := make([]*VolumeInfoResponse, len(instance.Volumes))
	for i, volume := range instance.Volumes {
		volumes[i] = &VolumeInfoResponse{
			ResourceReference: &ResourceReference{
				ID:   volume.UUID,
				Name: volume.Name,
			},
			Target:  volume.Target,
			Booting: volume.Booting,
		}
	}
	instanceResp.Volumes = volumes
	hyper, hyperErr := hyperAdmin.GetHyperByHostid(ctx, instance.Hyper)
	if hyperErr == nil {
		instanceResp.Hypervisor = hyper.Hostname
	}
	interfaces := make([]*InterfaceResponse, len(instance.Interfaces))
	for i, iface := range instance.Interfaces {
		interfaces[i], err = interfaceAPI.getInterfaceResponse(ctx, instance, iface)
	}
	instanceResp.Interfaces = interfaces
	if instance.RouterID > 0 && instance.Router != nil {
		router := instance.Router
		instanceResp.VPC = &ResourceReference{
			ID:   router.UUID,
			Name: router.Name,
		}
	}
	logger.Debugf("Create instance response success, %+v", instanceResp)
	return
}

// @Summary list instances
// @Description list instances
// @tags Compute
// @Accept  json
// @Produce json
// @Success 200 {object} InstanceListResponse
// @Failure 401 {object} common.APIError "Not authorized"
// @Router /instances [get]
func (v *InstanceAPI) List(c *gin.Context) {
	ctx := c.Request.Context()
	offsetStr := c.DefaultQuery("offset", "0")
	limitStr := c.DefaultQuery("limit", "50")
	queryStr := c.DefaultQuery("query", "")
	vpcID := strings.TrimSpace(c.DefaultQuery("vpc_id", "")) // Retrieve vpc_id from query params
	logger.Debugf("List instances with offset %s, limit %s, query %s, vpc_id %s", offsetStr, limitStr, queryStr, vpcID)

	if vpcID != "" {
		logger.Debugf("Filtering instances by VPC ID: %s", vpcID)
		var router *model.Router
		router, err := routerAdmin.GetRouterByUUID(ctx, vpcID)
		if err != nil {
			logger.Errorf("Invalid query vpc_id: %s, %+v", vpcID, err)
			ErrorResponse(c, http.StatusBadRequest, "Invalid query router by vpc_id UUID: "+vpcID, err)
			return
		}

		logger.Debugf("The router with vpc_id: %+v\n", router)
		logger.Debugf("The router_id in vpc is: %d", router.ID)
		queryStr = fmt.Sprintf("router_id = %d", router.ID)
	}
	offset, err := strconv.Atoi(offsetStr)
	if err != nil {
		logger.Errorf("Invalid query offset: %s, %+v", offsetStr, err)
		ErrorResponse(c, http.StatusBadRequest, "Invalid query offset: "+offsetStr, err)
		return
	}
	limit, err := strconv.Atoi(limitStr)
	if err != nil {
		logger.Errorf("Invalid query limit: %s, %+v", limitStr, err)
		ErrorResponse(c, http.StatusBadRequest, "Invalid query limit: "+limitStr, err)
		return
	}
	if offset < 0 || limit < 0 {
		logger.Errorf("Invalid query offset or limit, %+v", err)
		ErrorResponse(c, http.StatusBadRequest, "Invalid query offset or limit", err)
		return
	}
	total, instances, err := instanceAdmin.List(ctx, int64(offset), int64(limit), "-created_at", queryStr)
	if err != nil {
		logger.Errorf("Failed to list instances, %+v", err)
		ErrorResponse(c, http.StatusBadRequest, "Failed to list instances", err)
		return
	}
	instanceListResp := &InstanceListResponse{
		Total:  int(total),
		Offset: offset,
		Limit:  len(instances),
	}
	instanceList := make([]*InstanceResponse, instanceListResp.Limit)
	for i, instance := range instances {
		instanceList[i], err = v.getInstanceResponse(ctx, instance)
		if err != nil {
			logger.Errorf("Failed to create instance response, %+v", err)
			ErrorResponse(c, http.StatusInternalServerError, "Internal error", err)
			return
		}
	}
	instanceListResp.Instances = instanceList
	logger.Debugf("List instances success, %+v", instanceListResp)
	c.JSON(http.StatusOK, instanceListResp)
	return
}<|MERGE_RESOLUTION|>--- conflicted
+++ resolved
@@ -289,11 +289,7 @@
 		ErrorResponse(c, http.StatusBadRequest, "Password or key must be provided", err)
 		return
 	}
-<<<<<<< HEAD
-	err = instanceAdmin.Reinstall(ctx, instance, image, flavor, password, keys, instance.Cpu, instance.Memory, instance.Disk, payload.LoginPort)
-=======
-	err = instanceAdmin.Reinstall(ctx, instance, image, password, keys, cpu, memory, disk)
->>>>>>> 58124f3c
+	err = instanceAdmin.Reinstall(ctx, instance, image, password, keys, cpu, memory, disk, payload.LoginPort)
 	if err != nil {
 		logger.Error("Reinstall failed", err)
 		ErrorResponse(c, http.StatusBadRequest, "Reinstall failed", err)
@@ -423,11 +419,6 @@
 	if payload.Hypervisor != nil {
 		hypervisor = *payload.Hypervisor
 	}
-<<<<<<< HEAD
-	logger.Debugf("Creating %d instances with hostname %s, userdata %s, image %s, flavor %v, zone %s, router %d, primaryIface %v, secondaryIfaces %v, keys %v, login_port %d, hypervisor %d, cpu %d, memory %d, disk %d, nestedEnable %v",
-		count, hostname, userdata, image.Name, flavor, zone.Name, routerID, primaryIface, secondaryIfaces, keys, payload.LoginPort, hypervisor, payload.Cpu, payload.Memory, payload.Disk, payload.NestedEnable)
-	instances, err := instanceAdmin.Create(ctx, count, hostname, userdata, image, flavor, zone, routerID, primaryIface, secondaryIfaces, keys, rootPasswd, payload.LoginPort, hypervisor, payload.Cpu, payload.Memory, payload.Disk, payload.NestedEnable)
-=======
 	if flavor == nil && (payload.Cpu <= 0 || payload.Memory <= 0 || payload.Disk <= 0) {
 		err = fmt.Errorf("no valid configuration")
 		logger.Error(err)
@@ -442,10 +433,9 @@
 	if payload.Disk <= 0 {
 		payload.Disk = flavor.Disk
 	}
-	logger.Debugf("Creating %d instances with hostname %s, userdata %s, image %s, zone %s, router %d, primaryIface %v, secondaryIfaces %v, keys %v, login_port %d, hypervisor %d, cpu %d, memory %d, disk %d",
-		count, hostname, userdata, image.Name, flavor, zone.Name, routerID, primaryIface, secondaryIfaces, keys, payload.LoginPort, hypervisor, payload.Cpu, payload.Memory, payload.Disk)
-	instances, err := instanceAdmin.Create(ctx, count, hostname, userdata, image, zone, routerID, primaryIface, secondaryIfaces, keys, rootPasswd, payload.LoginPort, hypervisor, payload.Cpu, payload.Memory, payload.Disk)
->>>>>>> 58124f3c
+	logger.Debugf("Creating %d instances with hostname %s, userdata %s, image %s, zone %s, router %d, primaryIface %v, secondaryIfaces %v, keys %v, login_port %d, hypervisor %d, cpu %d, memory %d, disk %d, nestedEnable %v",
+		count, hostname, userdata, image.Name, flavor, zone.Name, routerID, primaryIface, secondaryIfaces, keys, payload.LoginPort, hypervisor, payload.Cpu, payload.Memory, payload.Disk, payload.NestedEnable)
+	instances, err := instanceAdmin.Create(ctx, count, hostname, userdata, image, zone, routerID, primaryIface, secondaryIfaces, keys, rootPasswd, payload.LoginPort, hypervisor, payload.Cpu, payload.Memory, payload.Disk, payload.NestedEnable)
 	if err != nil {
 		logger.Errorf("Failed to create instances, %+v", err)
 		ErrorResponse(c, http.StatusBadRequest, "Failed to create instances", err)
