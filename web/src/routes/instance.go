--- conflicted
+++ resolved
@@ -368,13 +368,8 @@
 	return
 }
 
-<<<<<<< HEAD
-func (a *InstanceAdmin) Reinstall(ctx context.Context, instance *model.Instance, image *model.Image, flavor *model.Flavor, rootPasswd string, keys []*model.Key, cpu int32, memory int32, disk int32, port int) (err error) {
+func (a *InstanceAdmin) Reinstall(ctx context.Context, instance *model.Instance, image *model.Image, flavor *model.Flavor, rootPasswd string, keys []*model.Key, cpu int32, memory int32, disk int32, loginPort int) (err error) {
 	logger.Debugf("Reinstall instance %d with image %d and flavor %v", instance.ID, image.ID, flavor)
-=======
-func (a *InstanceAdmin) Reinstall(ctx context.Context, instance *model.Instance, image *model.Image, flavor *model.Flavor, rootPasswd string, keys []*model.Key, loginPort int) (err error) {
-	logger.Debugf("Reinstall instance %d with image %d and flavor %d", instance.ID, image.ID, flavor.ID)
->>>>>>> 1fb7ae78
 	ctx, db, newTransaction := StartTransaction(ctx)
 	defer func() {
 		if newTransaction {
