--- conflicted
+++ resolved
@@ -117,15 +117,9 @@
 
 func (a *InstanceAdmin) Create(ctx context.Context, count int, prefix, userdata string, image *model.Image,
 	flavor *model.Flavor, zone *model.Zone, routerID int64, primaryIface *InterfaceInfo, secondaryIfaces []*InterfaceInfo,
-<<<<<<< HEAD
-	keys []*model.Key, rootPasswd string, loginPort, hyperID int, cpu int32, memory int32, disk int32) (instances []*model.Instance, err error) {
-	logger.Debugf("Create %d instances with image %s, flavor %v, zone %s, router %d, primary interface %v, secondary interfaces %v, keys %v, root password %s, hyper %d, cpu %d, memory %d, disk %d",
-		count, image.Name, flavor, zone.Name, routerID, primaryIface, secondaryIfaces, keys, "********", hyperID, cpu, memory, disk)
-=======
-	keys []*model.Key, rootPasswd string, loginPort, hyperID int, nestedEnable bool) (instances []*model.Instance, err error) {
-	logger.Debugf("Create %d instances with image %s, flavor %s, zone %s, router %d, primary interface %v, secondary interfaces %v, keys %v, root password %s, hyper %d, nestedEnable %t",
-		count, image.Name, flavor.Name, zone.Name, routerID, primaryIface, secondaryIfaces, keys, "********", hyperID, nestedEnable)
->>>>>>> e1bc3a7b
+	keys []*model.Key, rootPasswd string, loginPort, hyperID int, cpu int32, memory int32, disk int32, nestedEnable bool) (instances []*model.Instance, err error) {
+	logger.Debugf("Create %d instances with image %s, flavor %v, zone %s, router %d, primary interface %v, secondary interfaces %v, keys %v, root password %s, hyper %d, cpu %d, memory %d, disk %d, nestedEnable %t",
+		count, image.Name, flavor, zone.Name, routerID, primaryIface, secondaryIfaces, keys, "********", hyperID, cpu, memory, disk, nestedEnable)
 	ctx, db, newTransaction := StartTransaction(ctx)
 	defer func() {
 		if newTransaction {
@@ -261,11 +255,7 @@
 		if i == 0 && hyperID >= 0 {
 			control = fmt.Sprintf("inter=%d %s", hyperID, rcNeeded)
 		}
-<<<<<<< HEAD
-		command := fmt.Sprintf("/opt/cloudland/scripts/backend/launch_vm.sh '%d' '%s.%s' '%t' '%d' '%s' '%d' '%d' '%d' '%d'<<EOF\n%s\nEOF", instance.ID, imagePrefix, image.Format, image.QAEnabled, snapshot, hostname, instance.Cpu, instance.Memory, instance.Disk, bootVolume.ID, base64.StdEncoding.EncodeToString([]byte(metadata)))
-=======
-		command := fmt.Sprintf("/opt/cloudland/scripts/backend/launch_vm.sh '%d' '%s.%s' '%t' '%d' '%s' '%d' '%d' '%d' '%d' '%t'<<EOF\n%s\nEOF", instance.ID, imagePrefix, image.Format, image.QAEnabled, snapshot, hostname, flavor.Cpu, flavor.Memory, flavor.Disk, bootVolume.ID, nestedEnable, base64.StdEncoding.EncodeToString([]byte(metadata)))
->>>>>>> e1bc3a7b
+		command := fmt.Sprintf("/opt/cloudland/scripts/backend/launch_vm.sh '%d' '%s.%s' '%t' '%d' '%s' '%d' '%d' '%d' '%d' '%t'<<EOF\n%s\nEOF", instance.ID, imagePrefix, image.Format, image.QAEnabled, snapshot, hostname, instance.Cpu, instance.Memory, instance.Disk, bootVolume.ID, nestedEnable, base64.StdEncoding.EncodeToString([]byte(metadata)))
 		execCommands = append(execCommands, &ExecutionCommand{
 			Control: control,
 			Command: command,
@@ -1753,11 +1743,7 @@
 	}
 	nestedEnable := c.QueryBool("nested_enable")
 	userdata := c.QueryTrim("userdata")
-<<<<<<< HEAD
-	_, err = instanceAdmin.Create(ctx, count, hostname, userdata, image, flavor, zone, primarySubnet.RouterID, primaryIface, secondaryIfaces, instKeys, rootPasswd, loginPort, hyperID, 0, 0, 0)
-=======
-	_, err = instanceAdmin.Create(ctx, count, hostname, userdata, image, flavor, zone, primarySubnet.RouterID, primaryIface, secondaryIfaces, instKeys, rootPasswd, loginPort, hyperID, nestedEnable)
->>>>>>> e1bc3a7b
+	_, err = instanceAdmin.Create(ctx, count, hostname, userdata, image, flavor, zone, primarySubnet.RouterID, primaryIface, secondaryIfaces, instKeys, rootPasswd, loginPort, hyperID, 0, 0, 0, nestedEnable)
 	if err != nil {
 		logger.Error("Create instance failed", err)
 		c.Data["ErrorMsg"] = err.Error()
