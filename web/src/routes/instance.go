/*
Copyright <holder> All Rights Reserved.

SPDX-License-Identifier: Apache-2.0

*/

package routes

import (
	"context"
	"encoding/base64"
	"encoding/json"
	"fmt"
	"net"
	"net/http"
	"strconv"
	"strings"

	. "web/src/common"
	"web/src/dbs"
	"web/src/model"
	"web/src/rpcs"
	"web/src/utils/encrpt"

	"github.com/go-macaron/session"
	macaron "gopkg.in/macaron.v1"
)

var (
	instanceAdmin = &InstanceAdmin{}
	instanceView  = &InstanceView{}
)

const MaxmumSnapshot = 96

type InstanceAdmin struct{}

type InstanceView struct{}

type NetworkRoute struct {
	Network string `json:"network"`
	Netmask string `json:"netmask"`
	Gateway string `json:"gateway"`
}

type ExecutionCommand struct {
	Control string
	Command string
}

type InstanceNetwork struct {
	Type    string          `json:"type,omitempty"`
	Address string          `json:"ip_address"`
	Netmask string          `json:"netmask"`
	Link    string          `json:"link"`
	ID      string          `json:"id"`
	Routes  []*NetworkRoute `json:"routes,omitempty"`
}

type NetworkLink struct {
	MacAddr string `json:"ethernet_mac_address"`
	Mtu     uint   `json:"mtu"`
	ID      string `json:"id"`
	Type    string `json:"type,omitempty"`
}

type InstanceData struct {
	Userdata   string             `json:"userdata"`
	VirtType   string             `json:"virt_type"`
	DNS        string             `json:"dns"`
	Vlans      []*VlanInfo        `json:"vlans"`
	Networks   []*InstanceNetwork `json:"networks"`
	Links      []*NetworkLink     `json:"links"`
	Keys       []string           `json:"keys"`
	RootPasswd string             `json:"root_passwd"`
}

type InstancesData struct {
	Instances []*model.Instance `json:"instancedata"`
	IsAdmin   bool              `json:"is_admin"`
}

func (a *InstanceAdmin) getHyperGroup(ctx context.Context, imageType string, zoneID int64) (hyperGroup string, err error) {
	ctx, db := GetContextDB(ctx)
	hypers := []*model.Hyper{}
	where := fmt.Sprintf("zone_id = %d and status = 1", zoneID)
	if imageType != "" {
		where = fmt.Sprintf("%s and virt_type = '%s'", where, imageType)
	}
	if err = db.Where(where).Find(&hypers).Error; err != nil {
		logger.Error("Hypers query failed", err)
		return
	}
	if len(hypers) == 0 {
		logger.Error("No qualified hypervisor")
		return
	}
	hyperGroup = fmt.Sprintf("group-zone-%d", zoneID)
	for i, h := range hypers {
		if i == 0 {
			hyperGroup = fmt.Sprintf("%s:%d", hyperGroup, h.Hostid)
		} else {
			hyperGroup = fmt.Sprintf("%s,%d", hyperGroup, h.Hostid)
		}
	}
	return
}

func (a *InstanceAdmin) Create(ctx context.Context, count int, prefix, userdata string, image *model.Image,
	flavor *model.Flavor, zone *model.Zone, routerID int64, primaryIface *InterfaceInfo, secondaryIfaces []*InterfaceInfo,
	keys []*model.Key, rootPasswd string, hyperID int) (instances []*model.Instance, err error) {
	logger.Tracef("Create %d instances with image %s, flavor %s, zone %s, router %d, primary interface %v, secondary interfaces %v, keys %v, root password %s, hyper %d",
		count, image.Name, flavor.Name, zone.Name, routerID, primaryIface, secondaryIfaces, keys, rootPasswd, hyperID)
	ctx, db, newTransaction := StartTransaction(ctx)
	defer func() {
		if newTransaction {
			EndTransaction(ctx, err)
		}
	}()
	memberShip := GetMemberShip(ctx)
	if image.Status != "available" {
		err = fmt.Errorf("Image status not available")
		logger.Error("Image status not available")
		return
	}
	zoneID := zone.ID
	if hyperID >= 0 {
		hyper := &model.Hyper{}
		err = db.Where("hostid = ?", hyperID).Take(hyper).Error
		if err != nil {
			logger.Error("Failed to query hypervisor", err)
			return
		}
		if hyper.ZoneID != zone.ID {
			logger.Errorf("Hypervisor %v is not in zone %d, %v", hyper, zoneID, err)
			err = fmt.Errorf("Hypervisor is not in this zone")
			return
		}
	}
	hyperGroup, err := a.getHyperGroup(ctx, image.VirtType, zoneID)
	if err != nil {
		logger.Error("No valid hypervisor", err)
		return
	}
	passwdLogin := false
	if rootPasswd != "" {
		passwdLogin = true
		logger.Debug("Root password login enabled")
	}
	execCommands := []*ExecutionCommand{}
	i := 0
	hostname := prefix
	for i < count {
		if count > 1 {
			hostname = fmt.Sprintf("%s-%d", prefix, i+1)
		}
		total := 0
		if err = db.Unscoped().Model(&model.Instance{}).Where("image_id = ?", image.ID).Count(&total).Error; err != nil {
			logger.Error("Failed to query total instances with the image", err)
			return
		}
		snapshot := total/MaxmumSnapshot + 1 // Same snapshot reference can not be over 128, so use 96 here
		instance := &model.Instance{
			Model:       model.Model{Creater: memberShip.UserID},
			Owner:       memberShip.OrgID,
			Hostname:    hostname,
			ImageID:     image.ID,
			Snapshot:    int64(snapshot),
			FlavorID:    flavor.ID,
			Keys:        keys,
			PasswdLogin: passwdLogin,
			Userdata:    userdata,
			Status:      "pending",
			ZoneID:      zoneID,
			RouterID:    routerID,
		}
		err = db.Create(instance).Error
		if err != nil {
			logger.Error("DB create instance failed", err)
			return
		}
		instance.Image = image
		instance.Flavor = flavor
		instance.Zone = zone
		var bootVolume *model.Volume
		imagePrefix := fmt.Sprintf("image-%d-%s", image.ID, strings.Split(image.UUID, "-")[0])
		// boot volume name format: instance-15-boot-volume-10
		bootVolume, err = volumeAdmin.CreateVolume(ctx, fmt.Sprintf("instance-%d-boot-volume", instance.ID), flavor.Disk, instance.ID, true, 0, 0, 0, 0, "")
		if err != nil {
			logger.Error("Failed to create boot volume", err)
			return
		}
		metadata := ""
		var ifaces []*model.Interface
		ifaces, metadata, err = a.buildMetadata(ctx, primaryIface, secondaryIfaces, rootPasswd, keys, instance, userdata, routerID, zoneID, "")
		if err != nil {
			logger.Error("Build instance metadata failed", err)
			return
		}
		instance.Interfaces = ifaces
		rcNeeded := fmt.Sprintf("cpu=%d memory=%d disk=%d network=%d", flavor.Cpu, flavor.Memory*1024, (flavor.Disk+flavor.Swap+flavor.Ephemeral)*1024*1024, 0)
		control := "select=" + hyperGroup + " " + rcNeeded
		if i == 0 && hyperID >= 0 {
			control = fmt.Sprintf("inter=%d %s", hyperID, rcNeeded)
		}
		command := fmt.Sprintf("/opt/cloudland/scripts/backend/launch_vm.sh '%d' '%s.%s' '%d' '%s' '%d' '%d' '%d' '%d'<<EOF\n%s\nEOF", instance.ID, imagePrefix, image.Format, snapshot, hostname, flavor.Cpu, flavor.Memory, flavor.Disk, bootVolume.ID, base64.StdEncoding.EncodeToString([]byte(metadata)))
		execCommands = append(execCommands, &ExecutionCommand{
			Control: control,
			Command: command,
		})
		instances = append(instances, instance)
		i++
	}
	a.executeCommandList(ctx, execCommands)
	return
}

func (a *InstanceAdmin) executeCommandList(ctx context.Context, cmdList []*ExecutionCommand) {
	var err error
	for _, cmd := range cmdList {
		err = hyperExecute(ctx, cmd.Control, cmd.Command)
		if err != nil {
			logger.Error("Command execution failed", err)
		}
	}
	return
}

func (a *InstanceAdmin) ChangeInstanceStatus(ctx context.Context, id int64, action string) (instance *model.Instance, err error) {
	ctx, db := GetContextDB(ctx)
	instance = &model.Instance{Model: model.Model{ID: id}}
	if err = db.Take(instance).Error; err != nil {
		logger.Error("Failed to query instance ", err)
		return
	}
	control := fmt.Sprintf("inter=%d", instance.Hyper)
	command := fmt.Sprintf("/opt/cloudland/scripts/backend/action_vm.sh '%d' '%s'", instance.ID, action)
	err = hyperExecute(ctx, control, command)
	if err != nil {
		logger.Error("Delete vm command execution failed", err)
		return
	}
	return
}

func (a *InstanceAdmin) Update(ctx context.Context, instance *model.Instance, flavor *model.Flavor, hostname string, action PowerAction, hyperID int) (err error) {
	memberShip := GetMemberShip(ctx)
	permit, err := memberShip.CheckOwner(model.Writer, "instances", instance.ID)
	if err != nil {
		logger.Error("Failed to check owner")
		return
	}
	if !permit {
		logger.Error("Not authorized to delete the instance")
		err = fmt.Errorf("Not authorized")
		return
	}

	ctx, db, newTransaction := StartTransaction(ctx)
	defer func() {
		if newTransaction {
			EndTransaction(ctx, err)
		}
	}()
	if hyperID != int(instance.Hyper) {
		permit, err = memberShip.CheckAdmin(model.Admin, "instances", instance.ID)
		if !permit {
			logger.Error("Not authorized to migrate VM")
			err = fmt.Errorf("Not authorized to migrate VM")
			return
		}
		// TODO: migrate VM
	}
	if flavor != nil && flavor.ID != instance.FlavorID {
		if instance.Status == "running" {
			err = fmt.Errorf("Instance must be shutdown first before resize")
<<<<<<< HEAD
			logger.Error("Instance must be shutdown first before resize")
=======
			logger.Error("Instance must be shutdown first before resize", err)
>>>>>>> e1883695
			return
		}
		if flavor.Disk < instance.Flavor.Disk {
			err = fmt.Errorf("Disk(s) can not be resized to smaller size")
			logger.Error("Disk(s) can not be resized to smaller size")
			return
		}
		cpu := flavor.Cpu - instance.Flavor.Cpu
		if cpu < 0 {
			cpu = 0
		}
		memory := flavor.Memory - instance.Flavor.Memory
		if memory < 0 {
			memory = 0
		}
		disk := flavor.Disk - instance.Flavor.Disk + flavor.Ephemeral - instance.Flavor.Ephemeral
		control := fmt.Sprintf("inter=%d cpu=%d memory=%d disk=%d network=%d", instance.Hyper, cpu, memory, disk, 0)
		command := fmt.Sprintf("/opt/cloudland/scripts/backend/resize_vm.sh '%d' '%d' '%d' '%d' '%d' '%d' '%d'", instance.ID, flavor.Cpu, flavor.Memory, flavor.Disk, flavor.Swap, flavor.Ephemeral, disk)
		err = hyperExecute(ctx, control, command)
		if err != nil {
			logger.Error("Resize vm command execution failed", err)
			return
		}
		instance.FlavorID = flavor.ID
		instance.Flavor = flavor
	}
	if instance.Hostname != hostname {
		instance.Hostname = hostname
	}
	if err = db.Model(instance).Updates(instance).Error; err != nil {
		logger.Error("Failed to save instance", err)
		return
	}
	if string(action) != "" {
		control := fmt.Sprintf("inter=%d", instance.Hyper)
		command := fmt.Sprintf("/opt/cloudland/scripts/backend/action_vm.sh '%d' '%s'", instance.ID, string(action))
		err = hyperExecute(ctx, control, command)
		if err != nil {
			logger.Error("action vm command execution failed", err)
			return
		}
	}
	return
}

func hyperExecute(ctx context.Context, control, command string) (err error) {
	return rpcs.HyperExecute(ctx, control, command)
}

func (a *InstanceAdmin) deleteInterfaces(ctx context.Context, instance *model.Instance) (err error) {
	for _, iface := range instance.Interfaces {
		err = a.deleteInterface(ctx, iface)
		if err != nil {
			logger.Error("Failed to delete interface", err)
			continue
		}
	}
	return
}

func (a *InstanceAdmin) deleteInterface(ctx context.Context, iface *model.Interface) (err error) {
	err = DeleteInterface(ctx, iface)
	if err != nil {
		logger.Error("Failed to create interface")
		return
	}
	vlan := iface.Address.Subnet.Vlan
	control := ""
	command := fmt.Sprintf("/opt/cloudland/scripts/backend/del_host.sh '%d' '%s' '%s'", vlan, iface.MacAddr, iface.Address.Address)
	err = hyperExecute(ctx, control, command)
	if err != nil {
		logger.Error("Delete interface failed")
		return
	}
	return
}

func (a *InstanceAdmin) createInterface(ctx context.Context, subnet *model.Subnet, address, mac string, instance *model.Instance, ifname string, secGroups []*model.SecurityGroup, zoneID int64) (iface *model.Interface, err error) {
	memberShip := GetMemberShip(ctx)
	if subnet.Type == "public" {
		permit := memberShip.CheckPermission(model.Admin)
		if !permit {
			logger.Error("Not authorized to create interface in public subnet")
			err = fmt.Errorf("Not authorized")
			return
		}
	}
	iface, err = CreateInterface(ctx, subnet, instance.ID, memberShip.OrgID, instance.Hyper, address, mac, ifname, "instance", secGroups)
	if err != nil {
		logger.Error("Failed to create interface")
		return
	}
	return
}

func (a *InstanceAdmin) buildMetadata(ctx context.Context, primaryIface *InterfaceInfo, secondaryIfaces []*InterfaceInfo,
	rootPasswd string, keys []*model.Key, instance *model.Instance, userdata string, routerID, zoneID int64,
	service string) (interfaces []*model.Interface, metadata string, err error) {
	if rootPasswd == "" {
		logger.Tracef("Build instance metadata with primaryIface: %v, secondaryIfaces: %+v, keys: %+v, instance: %+v, userdata: %s, routerID: %d, zoneID: %d, service: %s",
			primaryIface, secondaryIfaces, keys, instance, userdata, routerID, zoneID, service)
	} else {
		logger.Tracef("Build instance metadata with primaryIface: %v, secondaryIfaces: %+v, keys: %+v, instance: %+v, userdata: %s, routerID: %d, zoneID: %d, service: %s, root password: %s",
			primaryIface, secondaryIfaces, keys, instance, userdata, routerID, zoneID, service, "******")
		rootPasswd, err = encrpt.Mkpasswd(rootPasswd, "sha512")
		if err != nil {
			logger.Errorf("Failed to encrypt root password, %v", err)
			return nil, "", err
		}
	}
	vlans := []*VlanInfo{}
	instNetworks := []*InstanceNetwork{}
	instLinks := []*NetworkLink{}
	primary := primaryIface.Subnet
	primaryIP := primaryIface.IpAddress
	primaryMac := primaryIface.MacAddress
	gateway := strings.Split(primary.Gateway, "/")[0]
	instRoute := &NetworkRoute{Network: "0.0.0.0", Netmask: "0.0.0.0", Gateway: gateway}
	iface, err := a.createInterface(ctx, primary, primaryIP, primaryMac, instance, "eth0", primaryIface.SecurityGroups, zoneID)
	if err != nil {
<<<<<<< HEAD
		logger.Errorf("Allocate address for primary subnet %s--%s/%s failed, %v", primary.Name, primary.Network, primary.Netmask, err)
=======
		logger.Error("Allocate address for primary subnet %s--%s/%s failed, %v", primary.Name, primary.Network, primary.Netmask, err)
>>>>>>> e1883695
		return
	}
	interfaces = append(interfaces, iface)
	address := strings.Split(iface.Address.Address, "/")[0]
	instNetwork := &InstanceNetwork{Address: address, Netmask: primary.Netmask, Type: "ipv4", Link: iface.Name, ID: "network0"}
	instNetwork.Routes = append(instNetwork.Routes, instRoute)
	instNetworks = append(instNetworks, instNetwork)
	instLinks = append(instLinks, &NetworkLink{MacAddr: iface.MacAddr, Mtu: uint(iface.Mtu), ID: iface.Name, Type: "phy"})
<<<<<<< HEAD
	securityData, err := GetSecurityData(ctx, primaryIface.SecurityGroups)
	if err != nil {
		logger.Errorf("Get security data for primary interface failed, %v", err)
		return
	}
	vlans = append(vlans, &VlanInfo{Device: "eth0", Vlan: primary.Vlan, Gateway: primary.Gateway, Router: primary.RouterID, IpAddr: address, MacAddr: iface.MacAddr, SecRules: securityData})
=======
	vlans = append(vlans, &VlanInfo{Device: "eth0", Vlan: primary.Vlan, Gateway: primary.Gateway, Router: primary.RouterID, IpAddr: address, MacAddr: iface.MacAddr})
>>>>>>> e1883695
	for i, ifaceInfo := range secondaryIfaces {
		subnet := ifaceInfo.Subnet
		ifname := fmt.Sprintf("eth%d", i+1)
		iface, err = a.createInterface(ctx, subnet, ifaceInfo.IpAddress, ifaceInfo.MacAddress, instance, ifname, ifaceInfo.SecurityGroups, zoneID)
		if err != nil {
<<<<<<< HEAD
			logger.Errorf("Allocate address for secondary subnet %s--%s/%s failed, %v", subnet.Name, subnet.Network, subnet.Netmask, err)
=======
			logger.Error("Allocate address for secondary subnet %s--%s/%s failed, %v", subnet.Name, subnet.Network, subnet.Netmask, err)
>>>>>>> e1883695
			return
		}
		interfaces = append(interfaces, iface)
		address = strings.Split(iface.Address.Address, "/")[0]
		instNetworks = append(instNetworks, &InstanceNetwork{
			Address: address,
			Netmask: subnet.Netmask,
			Type:    "ipv4",
			Link:    iface.Name,
			ID:      fmt.Sprintf("network%d", i+1),
		})
<<<<<<< HEAD
		securityData, err = GetSecurityData(ctx, ifaceInfo.SecurityGroups)
		if err != nil {
			logger.Errorf("Get security data for secondary interface failed, %v", err)
			return
		}
=======
>>>>>>> e1883695
		instLinks = append(instLinks, &NetworkLink{MacAddr: iface.MacAddr, Mtu: uint(iface.Mtu), ID: iface.Name, Type: "phy"})
		vlans = append(vlans, &VlanInfo{Device: ifname, Vlan: subnet.Vlan, Gateway: subnet.Gateway, Router: subnet.RouterID, IpAddr: address, MacAddr: iface.MacAddr})
	}
	var instKeys []string
	for _, key := range keys {
		instKeys = append(instKeys, key.PublicKey)
	}
	image := &model.Image{Model: model.Model{ID: instance.ImageID}}
	err = DB().Take(image).Error
	if err != nil {
		logger.Error("Invalid image ", instance.ImageID)
		return
	}
	virtType := image.VirtType
	dns := primary.NameServer
	if dns == primaryIP {
		dns = ""
	}
	instData := &InstanceData{
		Userdata:   userdata,
		VirtType:   virtType,
		DNS:        dns,
		Vlans:      vlans,
		Networks:   instNetworks,
		Links:      instLinks,
		Keys:       instKeys,
		RootPasswd: rootPasswd,
	}
	jsonData, err := json.Marshal(instData)
	if err != nil {
<<<<<<< HEAD
		logger.Errorf("Failed to marshal instance json data, %v", err)
=======
		logger.Error("Failed to marshal instance json data, %v", err)
>>>>>>> e1883695
		return
	}
	return interfaces, string(jsonData), nil
}

func (a *InstanceAdmin) Delete(ctx context.Context, instance *model.Instance) (err error) {
	ctx, db, newTransaction := StartTransaction(ctx)
	defer func() {
		if newTransaction {
			EndTransaction(ctx, err)
		}
	}()
	memberShip := GetMemberShip(ctx)
	permit := memberShip.ValidateOwner(model.Writer, instance.Owner)
	if !permit {
		logger.Error("Not authorized to delete the instance")
		err = fmt.Errorf("Not authorized")
		return
	}
	if err = db.Where("instance_id = ?", instance.ID).Find(&instance.FloatingIps).Error; err != nil {
<<<<<<< HEAD
		logger.Errorf("Failed to query floating ip(s), %v", err)
=======
		logger.Error("Failed to query floating ip(s), %v", err)
>>>>>>> e1883695
		return
	}
	if instance.FloatingIps != nil {
		for _, fip := range instance.FloatingIps {
			fip.Instance = instance
			err = floatingIpAdmin.Detach(ctx, fip)
			if err != nil {
<<<<<<< HEAD
				logger.Errorf("Failed to detach floating ip, %v", err)
=======
				logger.Error("Failed to detach floating ip, %v", err)
>>>>>>> e1883695
				return
			}
		}
		instance.FloatingIps = nil
	}
	if err = db.Where("instance_id = ?", instance.ID).Find(&instance.Volumes).Error; err != nil {
<<<<<<< HEAD
		logger.Errorf("Failed to query floating ip(s), %v", err)
=======
		logger.Error("Failed to query floating ip(s), %v", err)
>>>>>>> e1883695
		return
	}
	if instance.Volumes != nil {
		for _, volume := range instance.Volumes {
			_, err = volumeAdmin.Update(ctx, volume.ID, "", 0)
			if err != nil {
<<<<<<< HEAD
				logger.Errorf("Failed to detach volume, %v", err)
=======
				logger.Error("Failed to detach volume, %v", err)
>>>>>>> e1883695
				return
			}
		}
		instance.Volumes = nil
	}
	control := fmt.Sprintf("inter=%d", instance.Hyper)
	if instance.Hyper == -1 {
		control = "toall="
	}
<<<<<<< HEAD
	bootName := ""
	if bootVolume != nil {
		bootName = fmt.Sprintf("%s-%d", bootVolume.Name, bootVolume.ID)
		err = volumeAdmin.Delete(ctx, bootVolume)
		if err != nil {
			logger.Errorf("Failed to delete volume, %v", err)
			return
		}
	}
	command := fmt.Sprintf("/opt/cloudland/scripts/backend/clear_vm.sh '%d' '%s' '%d'", instance.ID, bootName, instance.RouterID)
	err = hyperExecute(ctx, control, command)
	if err != nil {
		logger.Errorf("Delete vm command execution failed ", err)
=======
	command := fmt.Sprintf("/opt/cloudland/scripts/backend/clear_vm.sh '%d' '%d'", instance.ID, instance.RouterID)
	err = hyperExecute(ctx, control, command)
	if err != nil {
		logger.Error("Delete vm command execution failed ", err)
>>>>>>> e1883695
		return
	}
	instance.Status = "deleting"
	err = db.Model(instance).Updates(instance).Error
	if err != nil {
<<<<<<< HEAD
		logger.Errorf("Failed to mark vm as deleting ", err)
=======
		logger.Error("Failed to mark vm as deleting ", err)
>>>>>>> e1883695
		return
	}
	return
}

func (a *InstanceAdmin) Get(ctx context.Context, id int64) (instance *model.Instance, err error) {
	if id <= 0 {
		err = fmt.Errorf("Invalid instance ID: %d", id)
		logger.Error(err)
		return
	}
	db := DB()
	memberShip := GetMemberShip(ctx)
	where := memberShip.GetWhere()
	instance = &model.Instance{Model: model.Model{ID: id}}
	if err = db.Preload("Volumes").Preload("Image").Preload("Zone").Preload("Flavor").Preload("Keys").Where(where).Take(instance).Error; err != nil {
<<<<<<< HEAD
		logger.Errorf("Failed to query instance, %v", err)
		return
	}
	if err = db.Where("instance_id = ?", instance.ID).Find(&instance.FloatingIps).Error; err != nil {
		logger.Errorf("Failed to query floating ip(s), %v", err)
		return
	}
	if err = db.Preload("SecurityGroups").Preload("Address").Preload("Address.Subnet").Where("instance = ?", instance.ID).Find(&instance.Interfaces).Error; err != nil {
		logger.Errorf("Failed to query interfaces %v", err)
=======
		logger.Error("Failed to query instance, %v", err)
		return
	}
	if err = db.Where("instance_id = ?", instance.ID).Find(&instance.FloatingIps).Error; err != nil {
		logger.Error("Failed to query floating ip(s), %v", err)
		return
	}
	if err = db.Preload("SecurityGroups").Preload("Address").Preload("Address.Subnet").Where("instance = ?", instance.ID).Find(&instance.Interfaces).Error; err != nil {
		logger.Error("Failed to query interfaces %v", err)
>>>>>>> e1883695
		return
	}
	permit := memberShip.ValidateOwner(model.Reader, instance.Owner)
	if !permit {
		logger.Error("Not authorized to read the instance")
		err = fmt.Errorf("Not authorized")
		return
	}
	permit = memberShip.CheckPermission(model.Admin)
	if permit {
		instance.OwnerInfo = &model.Organization{Model: model.Model{ID: instance.Owner}}
		if err = db.Take(instance.OwnerInfo).Error; err != nil {
			logger.Error("Failed to query owner info", err)
			return
		}
	}

	return
}

func (a *InstanceAdmin) GetInstanceByUUID(ctx context.Context, uuID string) (instance *model.Instance, err error) {
	db := DB()
	memberShip := GetMemberShip(ctx)
	where := memberShip.GetWhere()
	instance = &model.Instance{}
	if err = db.Preload("Volumes").Preload("Image").Preload("Zone").Preload("Flavor").Preload("Keys").Where(where).Where("uuid = ?", uuID).Take(instance).Error; err != nil {
<<<<<<< HEAD
		logger.Errorf("Failed to query instance, %v", err)
		return
	}
	if err = db.Where("instance_id = ?", instance.ID).Find(&instance.FloatingIps).Error; err != nil {
		logger.Errorf("Failed to query floating ip(s), %v", err)
		return
	}
	if err = db.Preload("SecurityGroups").Preload("Address").Preload("Address.Subnet").Where("instance = ?", instance.ID).Find(&instance.Interfaces).Error; err != nil {
		logger.Errorf("Failed to query interfaces %v", err)
=======
		logger.Error("Failed to query instance, %v", err)
		return
	}
	if err = db.Where("instance_id = ?", instance.ID).Find(&instance.FloatingIps).Error; err != nil {
		logger.Error("Failed to query floating ip(s), %v", err)
		return
	}
	if err = db.Preload("SecurityGroups").Preload("Address").Preload("Address.Subnet").Where("instance = ?", instance.ID).Find(&instance.Interfaces).Error; err != nil {
		logger.Error("Failed to query interfaces %v", err)
>>>>>>> e1883695
		return
	}
	permit := memberShip.ValidateOwner(model.Reader, instance.Owner)
	if !permit {
		logger.Error("Not authorized to read the instance")
		err = fmt.Errorf("Not authorized")
		return
	}
	return
}

func (a *InstanceAdmin) List(ctx context.Context, offset, limit int64, order, query string) (total int64, instances []*model.Instance, err error) {
	memberShip := GetMemberShip(ctx)
	permit := memberShip.CheckPermission(model.Reader)
	if !permit {
		logger.Error("Not authorized for this operation")
		err = fmt.Errorf("Not authorized")
		return
	}
	db := DB()
	if limit == 0 {
		limit = 16
	}

	if order == "" {
		order = "created_at"
	}

	if query != "" {
		query = fmt.Sprintf("hostname like '%%%s%%'", query)
	}
	where := memberShip.GetWhere()
	instances = []*model.Instance{}
	if err = db.Model(&model.Instance{}).Where(where).Where(query).Count(&total).Error; err != nil {
		return
	}
	db = dbs.Sortby(db.Offset(offset).Limit(limit), order)
	if err = db.Preload("Volumes").Preload("Image").Preload("Zone").Preload("Flavor").Preload("Keys").Where(where).Where(query).Find(&instances).Error; err != nil {
<<<<<<< HEAD
		logger.Errorf("Failed to query instance(s), %v", err)
=======
		logger.Error("Failed to query instance(s), %v", err)
>>>>>>> e1883695
		return
	}
	db = db.Offset(0).Limit(-1)
	for _, instance := range instances {
		if err = db.Preload("SecurityGroups").Preload("Address").Preload("Address.Subnet").Where("instance = ?", instance.ID).Find(&instance.Interfaces).Error; err != nil {
<<<<<<< HEAD
			logger.Errorf("Failed to query interfaces %v", err)
			return
		}
		if err = db.Where("instance_id = ?", instance.ID).Find(&instance.FloatingIps).Error; err != nil {
			logger.Errorf("Failed to query floating ip(s), %v", err)
=======
			logger.Error("Failed to query interfaces %v", err)
			return
		}
		if err = db.Where("instance_id = ?", instance.ID).Find(&instance.FloatingIps).Error; err != nil {
			logger.Error("Failed to query floating ip(s), %v", err)
>>>>>>> e1883695
			return
		}
		permit := memberShip.CheckPermission(model.Admin)
		if permit {
			instance.OwnerInfo = &model.Organization{Model: model.Model{ID: instance.Owner}}
			if err = db.Take(instance.OwnerInfo).Error; err != nil {
				logger.Error("Failed to query owner info", err)
				return
			}
		}
	}

	return
}

func (v *InstanceView) List(c *macaron.Context, store session.Store) {
	offset := c.QueryInt64("offset")
	limit := c.QueryInt64("limit")
	hostname := c.QueryTrim("hostname")
	if limit == 0 {
		limit = 16
	}
	order := c.QueryTrim("order")
	if order == "" {
		order = "-created_at"
	}
	query := c.QueryTrim("q")
	total, instances, err := instanceAdmin.List(c.Req.Context(), offset, limit, order, query)
	if err != nil {
		c.Data["ErrorMsg"] = err.Error()
		c.HTML(500, "500")
		return
	}
	pages := GetPages(total, limit)
	c.Data["Instances"] = instances
	c.Data["Total"] = total
	c.Data["Pages"] = pages
	c.Data["Query"] = query
	c.Data["HostName"] = hostname
	c.HTML(200, "instances")
}

func (v *InstanceView) UpdateTable(c *macaron.Context, store session.Store) {
	memberShip := GetMemberShip(c.Req.Context())
	permit := memberShip.CheckPermission(model.Reader)
	if !permit {
		logger.Error("Not authorized for this operation")
		c.Data["ErrorMsg"] = "Not authorized for this operation"
		c.HTML(http.StatusBadRequest, "error")
		return
	}
	offset := c.QueryInt64("offset")
	limit := c.QueryInt64("limit")
	if limit == 0 {
		limit = 16
	}
	order := c.QueryTrim("order")
	if order == "" {
		order = "-created_at"
	}
	query := c.QueryTrim("q")
	_, instances, err := instanceAdmin.List(c.Req.Context(), offset, limit, order, query)
	if err != nil {
		c.Data["ErrorMsg"] = err.Error()
		c.HTML(500, "500")
		return
	}
	var jsonData *InstancesData
	jsonData = &InstancesData{
		Instances: instances,
		IsAdmin:   memberShip.CheckPermission(model.Admin),
	}

	c.JSON(200, jsonData)
	return
}

func (v *InstanceView) Status(c *macaron.Context, store session.Store) {
	memberShip := GetMemberShip(c.Req.Context())
	permit := memberShip.CheckPermission(model.Reader)
	if !permit {
		logger.Error("Not authorized for this operation")
		c.Data["ErrorMsg"] = "Not authorized for this operation"
		c.HTML(http.StatusBadRequest, "error")
		return
	}

	ctx := c.Req.Context()
	id := c.Params("id")
	if id == "" {
		c.Data["ErrorMsg"] = "Id is empty"
		c.HTML(http.StatusBadRequest, "error")
		return
	}
	instanceID, err := strconv.Atoi(id)
	if err != nil {
		c.Data["ErrorMsg"] = err.Error()
		c.HTML(http.StatusBadRequest, "error")
		return
	}
	instance, err := instanceAdmin.Get(ctx, int64(instanceID))
	if err != nil {
		c.Data["ErrorMsg"] = err.Error()
		c.HTML(http.StatusBadRequest, "error")
		return
	}
	c.Data["Instance"] = instance
	logger.Debugf("Instance status %+v", instance)
	c.HTML(200, "instances_status")
}

func (v *InstanceView) Delete(c *macaron.Context, store session.Store) (err error) {
	ctx := c.Req.Context()
	id := c.Params("id")
	if id == "" {
		c.Data["ErrorMsg"] = "Id is empty"
		c.HTML(http.StatusBadRequest, "error")
		return
	}
	instanceID, err := strconv.Atoi(id)
	if err != nil {
		c.Data["ErrorMsg"] = err.Error()
		c.HTML(http.StatusBadRequest, "error")
		return
	}
	instance, err := instanceAdmin.Get(ctx, int64(instanceID))
	if err != nil {
		c.Data["ErrorMsg"] = err.Error()
		c.HTML(http.StatusBadRequest, "error")
		return
	}
	err = instanceAdmin.Delete(ctx, instance)
	if err != nil {
		c.Data["ErrorMsg"] = err.Error()
		c.HTML(http.StatusBadRequest, "error")
		return
	}
	c.JSON(200, map[string]interface{}{
		"redirect": "instances",
	})
	return
}

func (v *InstanceView) New(c *macaron.Context, store session.Store) {
	ctx := c.Req.Context()
	memberShip := GetMemberShip(c.Req.Context())
	permit := memberShip.CheckPermission(model.Writer)
	if !permit {
		logger.Error("Not authorized for this operation")
		c.Data["ErrorMsg"] = "Not authorized for this operation"
		c.HTML(http.StatusBadRequest, "error")
		return
	}
	db := DB()
	images := []*model.Image{}
	if err := db.Find(&images).Error; err != nil {
		c.Data["ErrorMsg"] = err.Error()
		c.HTML(500, "500")
		return
	}
	flavors := []*model.Flavor{}
	if err := db.Find(&flavors).Error; err != nil {
		c.Data["ErrorMsg"] = err.Error()
		c.HTML(500, "500")
		return
	}
	_, subnets, err := subnetAdmin.List(ctx, 0, -1, "", "")
	if err != nil {
		c.Data["ErrorMsg"] = err.Error()
		c.HTML(500, "500")
		return
	}
	_, secgroups, err := secgroupAdmin.List(ctx, 0, -1, "", "")
	if err != nil {
		c.Data["ErrorMsg"] = err.Error()
		c.HTML(500, "500")
		return
	}
	_, keys, err := keyAdmin.List(ctx, 0, -1, "", "")
	if err != nil {
		c.Data["ErrorMsg"] = err.Error()
		c.HTML(500, "500")
		return
	}
	hypers := []*model.Hyper{}
	err = db.Where("hostid >= 0").Find(&hypers).Error
	if err != nil {
		c.Data["ErrorMsg"] = err.Error()
		c.HTML(500, "500")
		return
	}
	zones := []*model.Zone{}
	err = db.Find(&zones).Error
	if err != nil {
		c.Data["ErrorMsg"] = err.Error()
		c.HTML(500, "500")
		return
	}
	c.Data["HostName"] = c.QueryTrim("hostname")
	c.Data["Images"] = images
	c.Data["Flavors"] = flavors
	c.Data["Subnets"] = subnets
	c.Data["SecurityGroups"] = secgroups
	c.Data["Keys"] = keys
	c.Data["Hypers"] = hypers
	c.Data["Zones"] = zones
	c.HTML(200, "instances_new")
}

func (v *InstanceView) Edit(c *macaron.Context, store session.Store) {
	memberShip := GetMemberShip(c.Req.Context())
	db := DB()
	id := c.Params("id")
	if id == "" {
		c.Data["ErrorMsg"] = "Id is Empty"
		c.HTML(http.StatusBadRequest, "error")
		return
	}
	instanceID, err := strconv.Atoi(id)

	if err != nil {
		c.Data["ErrorMsg"] = err.Error()
		c.HTML(http.StatusBadRequest, "error")
		return
	}
	permit, err := memberShip.CheckOwner(model.Writer, "instances", int64(instanceID))
	if !permit {
		logger.Error("Not authorized for this operation")
		c.Data["ErrorMsg"] = "Not authorized for this operation"
		c.HTML(http.StatusBadRequest, "error")
		return
	}
	instance := &model.Instance{Model: model.Model{ID: int64(instanceID)}}
	if err = db.Preload("Interfaces").Take(instance).Error; err != nil {
		logger.Error("Image query failed", err)
		return
	}
	if err = db.Where("instance_id = ?", instanceID).Find(&instance.FloatingIps).Error; err != nil {
<<<<<<< HEAD
		logger.Errorf("Failed to query floating ip(s), %v", err)
=======
		logger.Error("Failed to query floating ip(s), %v", err)
>>>>>>> e1883695
		return
	}
	_, subnets, err := subnetAdmin.List(c.Req.Context(), 0, -1, "", "")
	if err != nil {
		c.Data["ErrorMsg"] = err.Error()
		c.HTML(500, "500")
		return
	}
	for _, iface := range instance.Interfaces {
		for i, subnet := range subnets {
			if iface == nil || iface.Address == nil {
				continue
			}
			if subnet.ID == iface.Address.SubnetID {
				subnets = append(subnets[:i], subnets[i+1:]...)
				break
			}
		}
	}
	_, flavors, err := flavorAdmin.List(0, -1, "", "")
	if err := db.Find(&flavors).Error; err != nil {
		c.Data["ErrorMsg"] = err.Error()
		c.HTML(500, "500")
		return
	}
	c.Data["Instance"] = instance
	c.Data["Subnets"] = subnets
	c.Data["Flavors"] = flavors

	flag := c.QueryTrim("flag")
	if flag == "ChangeHostname" {
		c.HTML(200, "instances_hostname")
	} else if flag == "ChangeStatus" {
		if c.QueryTrim("action") != "" {
			instanceID64, err := strconv.ParseInt(id, 10, 64)
			if err != nil {
				logger.Error("Change String to int64 failed", err)
				return
			}
			_, vmError := instanceAdmin.ChangeInstanceStatus(c.Req.Context(), instanceID64, c.QueryTrim("action"))
			if vmError != nil {
				logger.Error("Launch vm command execution failed", err)
				return
			}
			redirectTo := "../instances"
			c.Redirect(redirectTo)
		} else {
			c.HTML(200, "instances_status")
		}
	} else if flag == "MigrateInstance" {
		c.HTML(200, "instances_migrate")
	} else if flag == "ResizeInstance" {
		c.HTML(200, "instances_size")
	} else {
		c.HTML(200, "instances_patch")
	}
}

func (v *InstanceView) Patch(c *macaron.Context, store session.Store) {
	ctx := c.Req.Context()
	redirectTo := "../instances"
	instanceID := c.ParamsInt64("id")
	flavorID := c.QueryInt64("flavor")
	hostname := c.QueryTrim("hostname")
	hyperID := c.QueryInt("hyper")
	action := c.QueryTrim("action")
	instance, err := instanceAdmin.Get(ctx, instanceID)
	if err != nil {
		logger.Error("Invalid instance", err)
		c.Data["ErrorMsg"] = err.Error()
		c.HTML(http.StatusBadRequest, "error")
		return
	}
	var flavor *model.Flavor
	if flavorID > 0 {
		flavor, err = flavorAdmin.Get(ctx, flavorID)
		if err != nil {
			logger.Error("Invalid flavor", err)
			c.Data["ErrorMsg"] = err.Error()
			c.HTML(http.StatusBadRequest, "error")
			return
		}
	}
	err = instanceAdmin.Update(c.Req.Context(), instance, flavor, hostname, PowerAction(action), hyperID)
	if err != nil {
<<<<<<< HEAD
		logger.Errorf("update instance failed, %v", err)
=======
		logger.Error("update instance failed, %v", err)
>>>>>>> e1883695
		c.Data["ErrorMsg"] = err.Error()
		c.HTML(http.StatusBadRequest, "error")
		return
	}
	c.Redirect(redirectTo)
}

func (v *InstanceView) checkNetparam(subnet *model.Subnet, IP, mac string) (macAddr string, err error) {
	_, inNet, err := net.ParseCIDR(subnet.Network)
	if err != nil {
		logger.Error("CIDR parsing failed ", err)
		return
	}
	if IP != "" && !inNet.Contains(net.ParseIP(IP)) {
		logger.Errorf("Primary IP %s not belonging to subnet %v\n", IP, subnet)
		err = fmt.Errorf("Primary IP not belonging to subnet")
		return
	}
	if mac != "" {
		macl := strings.Split(mac, ":")
		if len(macl) != 6 {
<<<<<<< HEAD
			logger.Errorf("Invalid mac address format: %s", mac)
			err = fmt.Errorf("Invalid mac address format: %s", mac)
=======
			logger.Error("Invalid mac address format")
			err = fmt.Errorf("Invalid mac address format")
>>>>>>> e1883695
			return
		}
		macAddr = strings.ToLower(mac)
		var tmp [6]int
		_, err = fmt.Sscanf(macAddr, "%02x:%02x:%02x:%02x:%02x:%02x", &tmp[0], &tmp[1], &tmp[2], &tmp[3], &tmp[4], &tmp[5])
		if err != nil {
			logger.Error("Failed to parse mac address")
			return
		}
		if tmp[0]%2 == 1 {
			logger.Error("Not a valid unicast mac address")
			err = fmt.Errorf("Not a valid unicast mac address")
			return
		}
	}
	return
}

func (v *InstanceView) Create(c *macaron.Context, store session.Store) {
	ctx := c.Req.Context()
	memberShip := GetMemberShip(c.Req.Context())
	permit := memberShip.CheckPermission(model.Writer)
	if !permit {
		logger.Error("Need Write permissions")
		c.Data["ErrorMsg"] = "Need Write permissions"
		c.HTML(http.StatusBadRequest, "error")
		return
	}
	redirectTo := "../instances"
	hostname := c.QueryTrim("hostname")
	rootPasswd := c.QueryTrim("rootpasswd")
	cnt := c.QueryTrim("count")
	count, err := strconv.Atoi(cnt)
	if err != nil {
		logger.Error("Invalid instance count", err)
		c.Data["ErrorMsg"] = err.Error()
		c.HTML(http.StatusBadRequest, "error")
		return
	}
	hyperID := c.QueryInt("hyper")
	if hyperID >= 0 {
		permit := memberShip.CheckPermission(model.Admin)
		if !permit {
			logger.Error("Need Admin permissions")
			c.Data["ErrorMsg"] = "Need Admin permissions"
			c.HTML(http.StatusBadRequest, "error")
			return
		}
	}
	imageID := c.QueryInt64("image")
	if imageID <= 0 {
		logger.Error("No valid image ID", imageID)
		c.Data["ErrorMsg"] = "No valid image ID"
		c.HTML(http.StatusBadRequest, "error")
		return
	}
	image, err := imageAdmin.Get(ctx, imageID)
	if err != nil {
		c.Data["ErrorMsg"] = "No valid image"
		c.HTML(http.StatusBadRequest, "error")
		return
	}
	flavorID := c.QueryInt64("flavor")
	if flavorID <= 0 {
		logger.Error("Invalid flavor ID", flavorID)
		c.Data["ErrorMsg"] = "Invalid flavor ID"
		c.HTML(http.StatusBadRequest, "error")
		return
	}
	flavor, err := flavorAdmin.Get(ctx, flavorID)
	if err != nil {
		logger.Error("No valid flavor", err)
		c.Data["ErrorMsg"] = "No valid flavor"
		c.HTML(http.StatusBadRequest, "error")
		return
	}
	zoneID := c.QueryInt64("zone")
	zone, err := zoneAdmin.Get(ctx, zoneID)
	if err != nil {
		logger.Error("No valid zone", err)
		c.Data["ErrorMsg"] = "No valid zone"
		c.HTML(http.StatusBadRequest, "error")
		return
	}
	primary := c.QueryTrim("primary")
	primaryID, err := strconv.Atoi(primary)
	if err != nil {
		logger.Error("Invalid primary subnet ID, %v", err)
		c.Data["ErrorMsg"] = err.Error()
		c.HTML(http.StatusBadRequest, "error")
		return
	}
	primaryIP := c.QueryTrim("primaryip")
	ipAddr := strings.Split(primaryIP, "/")[0]
	primaryMac := c.QueryTrim("primarymac")
	primarySubnet, err := subnetAdmin.Get(ctx, int64(primaryID))
	if err != nil {
		logger.Error("Get primary subnet failed", err)
		c.HTML(http.StatusBadRequest, err.Error())
		return
	}
	macAddr, err := v.checkNetparam(primarySubnet, ipAddr, primaryMac)
	if err != nil {
		c.Data["ErrorMsg"] = err.Error()
		c.HTML(http.StatusBadRequest, "error")
		return
	}
	secgroups := c.QueryTrim("secgroups")
	var securityGroups []*model.SecurityGroup
	if secgroups != "" {
		sg := strings.Split(secgroups, ",")
		for i := 0; i < len(sg); i++ {
			sgID, err := strconv.Atoi(sg[i])
			if err != nil {
				continue
			}
			var secgroup *model.SecurityGroup
			secgroup, err = secgroupAdmin.Get(ctx, int64(sgID))
			if err != nil {
				logger.Error("Get security groups failed", err)
				c.Data["ErrorMsg"] = "Get security groups failed"
				c.HTML(http.StatusBadRequest, err.Error())
				return
			}
			if secgroup.RouterID != primarySubnet.RouterID {
				logger.Error("Security group is not the same router with subnet")
				c.Data["ErrorMsg"] = "Security group is not in subnet vpc"
				c.HTML(http.StatusBadRequest, "Security group not in subnet vpc")
				return
			}
			securityGroups = append(securityGroups, secgroup)
		}
	} else {
		var sgID int64
		routerID := primarySubnet.RouterID
		if routerID > 0 {
			var router *model.Router
			router, err = routerAdmin.Get(ctx, routerID)
			if err != nil {
				logger.Error("Get router failed", err)
				c.Data["ErrorMsg"] = "Get router failed"
				c.HTML(http.StatusBadRequest, err.Error())
				return
			}
			sgID = router.DefaultSG
		}
		var secGroup *model.SecurityGroup
		secGroup, err = secgroupAdmin.Get(ctx, int64(sgID))
		if err != nil {
			logger.Error("Get security groups failed", err)
			c.Data["ErrorMsg"] = "Get security groups failed"
			c.HTML(http.StatusBadRequest, err.Error())
			return
		}
		securityGroups = append(securityGroups, secGroup)
	}
	primaryIface := &InterfaceInfo{
		Subnet:         primarySubnet,
		IpAddress:      ipAddr,
		MacAddress:     macAddr,
		SecurityGroups: securityGroups,
	}
	subnets := c.QueryTrim("subnets")
	var secondaryIfaces []*InterfaceInfo
	s := strings.Split(subnets, ",")
	for i := 0; i < len(s); i++ {
		sID, err := strconv.Atoi(s[i])
		if err != nil {
			logger.Error("Invalid secondary subnet ID", err)
			continue
		}
		var subnet *model.Subnet
		subnet, err = subnetAdmin.Get(ctx, int64(sID))
		if err != nil {
			logger.Error("Get secondary subnet failed", err)
			c.HTML(http.StatusBadRequest, err.Error())
			return
		}
		if subnet.RouterID != primarySubnet.RouterID {
			logger.Error("All subnets must be in the same vpc", err)
			c.Data["ErrorMsg"] = "All subnets must be in the same vpc"
			c.HTML(http.StatusBadRequest, "All subnets must be in the same vpc")
			return
		}
		secondaryIfaces = append(secondaryIfaces, &InterfaceInfo{
			Subnet:         subnet,
			IpAddress:      "",
			MacAddress:     "",
			SecurityGroups: securityGroups,
		})
	}
	keys := c.QueryTrim("keys")
	k := strings.Split(keys, ",")
	var instKeys []*model.Key
	for i := 0; i < len(k); i++ {
		kID, err := strconv.Atoi(k[i])
		if err != nil {
			logger.Error("Invalid key ID", err)
			continue
		}
		var key *model.Key
		key, err = keyAdmin.Get(ctx, int64(kID))
		if err != nil {
			logger.Error("Failed to access key", err)
			c.Data["ErrorMsg"] = "Failed to access key"
			c.HTML(http.StatusBadRequest, "error")
			return
		}
		instKeys = append(instKeys, key)
	}
	userdata := c.QueryTrim("userdata")
	_, err = instanceAdmin.Create(ctx, count, hostname, userdata, image, flavor, zone, primarySubnet.RouterID, primaryIface, secondaryIfaces, instKeys, rootPasswd, hyperID)
	if err != nil {
		logger.Error("Create instance failed", err)
		c.HTML(http.StatusBadRequest, err.Error())
		return
	}
	c.Redirect(redirectTo)
}<|MERGE_RESOLUTION|>--- conflicted
+++ resolved
@@ -110,7 +110,7 @@
 func (a *InstanceAdmin) Create(ctx context.Context, count int, prefix, userdata string, image *model.Image,
 	flavor *model.Flavor, zone *model.Zone, routerID int64, primaryIface *InterfaceInfo, secondaryIfaces []*InterfaceInfo,
 	keys []*model.Key, rootPasswd string, hyperID int) (instances []*model.Instance, err error) {
-	logger.Tracef("Create %d instances with image %s, flavor %s, zone %s, router %d, primary interface %v, secondary interfaces %v, keys %v, root password %s, hyper %d",
+	logger.Debugf("Create %d instances with image %s, flavor %s, zone %s, router %d, primary interface %v, secondary interfaces %v, keys %v, root password %s, hyper %d",
 		count, image.Name, flavor.Name, zone.Name, routerID, primaryIface, secondaryIfaces, keys, rootPasswd, hyperID)
 	ctx, db, newTransaction := StartTransaction(ctx)
 	defer func() {
@@ -275,11 +275,7 @@
 	if flavor != nil && flavor.ID != instance.FlavorID {
 		if instance.Status == "running" {
 			err = fmt.Errorf("Instance must be shutdown first before resize")
-<<<<<<< HEAD
-			logger.Error("Instance must be shutdown first before resize")
-=======
-			logger.Error("Instance must be shutdown first before resize", err)
->>>>>>> e1883695
+			logger.Error(err)
 			return
 		}
 		if flavor.Disk < instance.Flavor.Disk {
@@ -379,10 +375,10 @@
 	rootPasswd string, keys []*model.Key, instance *model.Instance, userdata string, routerID, zoneID int64,
 	service string) (interfaces []*model.Interface, metadata string, err error) {
 	if rootPasswd == "" {
-		logger.Tracef("Build instance metadata with primaryIface: %v, secondaryIfaces: %+v, keys: %+v, instance: %+v, userdata: %s, routerID: %d, zoneID: %d, service: %s",
+		logger.Debugf("Build instance metadata with primaryIface: %v, secondaryIfaces: %+v, keys: %+v, instance: %+v, userdata: %s, routerID: %d, zoneID: %d, service: %s",
 			primaryIface, secondaryIfaces, keys, instance, userdata, routerID, zoneID, service)
 	} else {
-		logger.Tracef("Build instance metadata with primaryIface: %v, secondaryIfaces: %+v, keys: %+v, instance: %+v, userdata: %s, routerID: %d, zoneID: %d, service: %s, root password: %s",
+		logger.Debugf("Build instance metadata with primaryIface: %v, secondaryIfaces: %+v, keys: %+v, instance: %+v, userdata: %s, routerID: %d, zoneID: %d, service: %s, root password: %s",
 			primaryIface, secondaryIfaces, keys, instance, userdata, routerID, zoneID, service, "******")
 		rootPasswd, err = encrpt.Mkpasswd(rootPasswd, "sha512")
 		if err != nil {
@@ -400,11 +396,7 @@
 	instRoute := &NetworkRoute{Network: "0.0.0.0", Netmask: "0.0.0.0", Gateway: gateway}
 	iface, err := a.createInterface(ctx, primary, primaryIP, primaryMac, instance, "eth0", primaryIface.SecurityGroups, zoneID)
 	if err != nil {
-<<<<<<< HEAD
 		logger.Errorf("Allocate address for primary subnet %s--%s/%s failed, %v", primary.Name, primary.Network, primary.Netmask, err)
-=======
-		logger.Error("Allocate address for primary subnet %s--%s/%s failed, %v", primary.Name, primary.Network, primary.Netmask, err)
->>>>>>> e1883695
 		return
 	}
 	interfaces = append(interfaces, iface)
@@ -413,26 +405,18 @@
 	instNetwork.Routes = append(instNetwork.Routes, instRoute)
 	instNetworks = append(instNetworks, instNetwork)
 	instLinks = append(instLinks, &NetworkLink{MacAddr: iface.MacAddr, Mtu: uint(iface.Mtu), ID: iface.Name, Type: "phy"})
-<<<<<<< HEAD
 	securityData, err := GetSecurityData(ctx, primaryIface.SecurityGroups)
 	if err != nil {
 		logger.Errorf("Get security data for primary interface failed, %v", err)
 		return
 	}
 	vlans = append(vlans, &VlanInfo{Device: "eth0", Vlan: primary.Vlan, Gateway: primary.Gateway, Router: primary.RouterID, IpAddr: address, MacAddr: iface.MacAddr, SecRules: securityData})
-=======
-	vlans = append(vlans, &VlanInfo{Device: "eth0", Vlan: primary.Vlan, Gateway: primary.Gateway, Router: primary.RouterID, IpAddr: address, MacAddr: iface.MacAddr})
->>>>>>> e1883695
 	for i, ifaceInfo := range secondaryIfaces {
 		subnet := ifaceInfo.Subnet
 		ifname := fmt.Sprintf("eth%d", i+1)
 		iface, err = a.createInterface(ctx, subnet, ifaceInfo.IpAddress, ifaceInfo.MacAddress, instance, ifname, ifaceInfo.SecurityGroups, zoneID)
 		if err != nil {
-<<<<<<< HEAD
 			logger.Errorf("Allocate address for secondary subnet %s--%s/%s failed, %v", subnet.Name, subnet.Network, subnet.Netmask, err)
-=======
-			logger.Error("Allocate address for secondary subnet %s--%s/%s failed, %v", subnet.Name, subnet.Network, subnet.Netmask, err)
->>>>>>> e1883695
 			return
 		}
 		interfaces = append(interfaces, iface)
@@ -444,14 +428,11 @@
 			Link:    iface.Name,
 			ID:      fmt.Sprintf("network%d", i+1),
 		})
-<<<<<<< HEAD
 		securityData, err = GetSecurityData(ctx, ifaceInfo.SecurityGroups)
 		if err != nil {
 			logger.Errorf("Get security data for secondary interface failed, %v", err)
 			return
 		}
-=======
->>>>>>> e1883695
 		instLinks = append(instLinks, &NetworkLink{MacAddr: iface.MacAddr, Mtu: uint(iface.Mtu), ID: iface.Name, Type: "phy"})
 		vlans = append(vlans, &VlanInfo{Device: ifname, Vlan: subnet.Vlan, Gateway: subnet.Gateway, Router: subnet.RouterID, IpAddr: address, MacAddr: iface.MacAddr})
 	}
@@ -482,11 +463,7 @@
 	}
 	jsonData, err := json.Marshal(instData)
 	if err != nil {
-<<<<<<< HEAD
 		logger.Errorf("Failed to marshal instance json data, %v", err)
-=======
-		logger.Error("Failed to marshal instance json data, %v", err)
->>>>>>> e1883695
 		return
 	}
 	return interfaces, string(jsonData), nil
@@ -507,11 +484,7 @@
 		return
 	}
 	if err = db.Where("instance_id = ?", instance.ID).Find(&instance.FloatingIps).Error; err != nil {
-<<<<<<< HEAD
 		logger.Errorf("Failed to query floating ip(s), %v", err)
-=======
-		logger.Error("Failed to query floating ip(s), %v", err)
->>>>>>> e1883695
 		return
 	}
 	if instance.FloatingIps != nil {
@@ -519,33 +492,21 @@
 			fip.Instance = instance
 			err = floatingIpAdmin.Detach(ctx, fip)
 			if err != nil {
-<<<<<<< HEAD
 				logger.Errorf("Failed to detach floating ip, %v", err)
-=======
-				logger.Error("Failed to detach floating ip, %v", err)
->>>>>>> e1883695
 				return
 			}
 		}
 		instance.FloatingIps = nil
 	}
 	if err = db.Where("instance_id = ?", instance.ID).Find(&instance.Volumes).Error; err != nil {
-<<<<<<< HEAD
 		logger.Errorf("Failed to query floating ip(s), %v", err)
-=======
-		logger.Error("Failed to query floating ip(s), %v", err)
->>>>>>> e1883695
 		return
 	}
 	if instance.Volumes != nil {
 		for _, volume := range instance.Volumes {
 			_, err = volumeAdmin.Update(ctx, volume.ID, "", 0)
 			if err != nil {
-<<<<<<< HEAD
 				logger.Errorf("Failed to detach volume, %v", err)
-=======
-				logger.Error("Failed to detach volume, %v", err)
->>>>>>> e1883695
 				return
 			}
 		}
@@ -555,36 +516,16 @@
 	if instance.Hyper == -1 {
 		control = "toall="
 	}
-<<<<<<< HEAD
-	bootName := ""
-	if bootVolume != nil {
-		bootName = fmt.Sprintf("%s-%d", bootVolume.Name, bootVolume.ID)
-		err = volumeAdmin.Delete(ctx, bootVolume)
-		if err != nil {
-			logger.Errorf("Failed to delete volume, %v", err)
-			return
-		}
-	}
-	command := fmt.Sprintf("/opt/cloudland/scripts/backend/clear_vm.sh '%d' '%s' '%d'", instance.ID, bootName, instance.RouterID)
-	err = hyperExecute(ctx, control, command)
-	if err != nil {
-		logger.Errorf("Delete vm command execution failed ", err)
-=======
 	command := fmt.Sprintf("/opt/cloudland/scripts/backend/clear_vm.sh '%d' '%d'", instance.ID, instance.RouterID)
 	err = hyperExecute(ctx, control, command)
 	if err != nil {
 		logger.Error("Delete vm command execution failed ", err)
->>>>>>> e1883695
 		return
 	}
 	instance.Status = "deleting"
 	err = db.Model(instance).Updates(instance).Error
 	if err != nil {
-<<<<<<< HEAD
 		logger.Errorf("Failed to mark vm as deleting ", err)
-=======
-		logger.Error("Failed to mark vm as deleting ", err)
->>>>>>> e1883695
 		return
 	}
 	return
@@ -601,7 +542,6 @@
 	where := memberShip.GetWhere()
 	instance = &model.Instance{Model: model.Model{ID: id}}
 	if err = db.Preload("Volumes").Preload("Image").Preload("Zone").Preload("Flavor").Preload("Keys").Where(where).Take(instance).Error; err != nil {
-<<<<<<< HEAD
 		logger.Errorf("Failed to query instance, %v", err)
 		return
 	}
@@ -611,17 +551,6 @@
 	}
 	if err = db.Preload("SecurityGroups").Preload("Address").Preload("Address.Subnet").Where("instance = ?", instance.ID).Find(&instance.Interfaces).Error; err != nil {
 		logger.Errorf("Failed to query interfaces %v", err)
-=======
-		logger.Error("Failed to query instance, %v", err)
-		return
-	}
-	if err = db.Where("instance_id = ?", instance.ID).Find(&instance.FloatingIps).Error; err != nil {
-		logger.Error("Failed to query floating ip(s), %v", err)
-		return
-	}
-	if err = db.Preload("SecurityGroups").Preload("Address").Preload("Address.Subnet").Where("instance = ?", instance.ID).Find(&instance.Interfaces).Error; err != nil {
-		logger.Error("Failed to query interfaces %v", err)
->>>>>>> e1883695
 		return
 	}
 	permit := memberShip.ValidateOwner(model.Reader, instance.Owner)
@@ -648,7 +577,6 @@
 	where := memberShip.GetWhere()
 	instance = &model.Instance{}
 	if err = db.Preload("Volumes").Preload("Image").Preload("Zone").Preload("Flavor").Preload("Keys").Where(where).Where("uuid = ?", uuID).Take(instance).Error; err != nil {
-<<<<<<< HEAD
 		logger.Errorf("Failed to query instance, %v", err)
 		return
 	}
@@ -658,17 +586,6 @@
 	}
 	if err = db.Preload("SecurityGroups").Preload("Address").Preload("Address.Subnet").Where("instance = ?", instance.ID).Find(&instance.Interfaces).Error; err != nil {
 		logger.Errorf("Failed to query interfaces %v", err)
-=======
-		logger.Error("Failed to query instance, %v", err)
-		return
-	}
-	if err = db.Where("instance_id = ?", instance.ID).Find(&instance.FloatingIps).Error; err != nil {
-		logger.Error("Failed to query floating ip(s), %v", err)
-		return
-	}
-	if err = db.Preload("SecurityGroups").Preload("Address").Preload("Address.Subnet").Where("instance = ?", instance.ID).Find(&instance.Interfaces).Error; err != nil {
-		logger.Error("Failed to query interfaces %v", err)
->>>>>>> e1883695
 		return
 	}
 	permit := memberShip.ValidateOwner(model.Reader, instance.Owner)
@@ -707,29 +624,17 @@
 	}
 	db = dbs.Sortby(db.Offset(offset).Limit(limit), order)
 	if err = db.Preload("Volumes").Preload("Image").Preload("Zone").Preload("Flavor").Preload("Keys").Where(where).Where(query).Find(&instances).Error; err != nil {
-<<<<<<< HEAD
 		logger.Errorf("Failed to query instance(s), %v", err)
-=======
-		logger.Error("Failed to query instance(s), %v", err)
->>>>>>> e1883695
 		return
 	}
 	db = db.Offset(0).Limit(-1)
 	for _, instance := range instances {
 		if err = db.Preload("SecurityGroups").Preload("Address").Preload("Address.Subnet").Where("instance = ?", instance.ID).Find(&instance.Interfaces).Error; err != nil {
-<<<<<<< HEAD
 			logger.Errorf("Failed to query interfaces %v", err)
 			return
 		}
 		if err = db.Where("instance_id = ?", instance.ID).Find(&instance.FloatingIps).Error; err != nil {
 			logger.Errorf("Failed to query floating ip(s), %v", err)
-=======
-			logger.Error("Failed to query interfaces %v", err)
-			return
-		}
-		if err = db.Where("instance_id = ?", instance.ID).Find(&instance.FloatingIps).Error; err != nil {
-			logger.Error("Failed to query floating ip(s), %v", err)
->>>>>>> e1883695
 			return
 		}
 		permit := memberShip.CheckPermission(model.Admin)
@@ -968,11 +873,7 @@
 		return
 	}
 	if err = db.Where("instance_id = ?", instanceID).Find(&instance.FloatingIps).Error; err != nil {
-<<<<<<< HEAD
 		logger.Errorf("Failed to query floating ip(s), %v", err)
-=======
-		logger.Error("Failed to query floating ip(s), %v", err)
->>>>>>> e1883695
 		return
 	}
 	_, subnets, err := subnetAdmin.List(c.Req.Context(), 0, -1, "", "")
@@ -1058,11 +959,7 @@
 	}
 	err = instanceAdmin.Update(c.Req.Context(), instance, flavor, hostname, PowerAction(action), hyperID)
 	if err != nil {
-<<<<<<< HEAD
 		logger.Errorf("update instance failed, %v", err)
-=======
-		logger.Error("update instance failed, %v", err)
->>>>>>> e1883695
 		c.Data["ErrorMsg"] = err.Error()
 		c.HTML(http.StatusBadRequest, "error")
 		return
@@ -1084,13 +981,8 @@
 	if mac != "" {
 		macl := strings.Split(mac, ":")
 		if len(macl) != 6 {
-<<<<<<< HEAD
 			logger.Errorf("Invalid mac address format: %s", mac)
 			err = fmt.Errorf("Invalid mac address format: %s", mac)
-=======
-			logger.Error("Invalid mac address format")
-			err = fmt.Errorf("Invalid mac address format")
->>>>>>> e1883695
 			return
 		}
 		macAddr = strings.ToLower(mac)
