--- conflicted
+++ resolved
@@ -116,17 +116,10 @@
 }
 
 func (a *InstanceAdmin) Create(ctx context.Context, count int, prefix, userdata string, image *model.Image,
-<<<<<<< HEAD
-	flavor *model.Flavor, zone *model.Zone, routerID int64, primaryIface *InterfaceInfo, secondaryIfaces []*InterfaceInfo,
+	zone *model.Zone, routerID int64, primaryIface *InterfaceInfo, secondaryIfaces []*InterfaceInfo,
 	keys []*model.Key, rootPasswd string, loginPort, hyperID int, cpu int32, memory int32, disk int32, nestedEnable bool) (instances []*model.Instance, err error) {
-	logger.Debugf("Create %d instances with image %s, flavor %v, zone %s, router %d, primary interface %v, secondary interfaces %v, keys %v, root password %s, hyper %d, cpu %d, memory %d, disk %d, nestedEnable %t",
-		count, image.Name, flavor, zone.Name, routerID, primaryIface, secondaryIfaces, keys, "********", hyperID, cpu, memory, disk, nestedEnable)
-=======
-	zone *model.Zone, routerID int64, primaryIface *InterfaceInfo, secondaryIfaces []*InterfaceInfo,
-	keys []*model.Key, rootPasswd string, loginPort, hyperID int, cpu int32, memory int32, disk int32) (instances []*model.Instance, err error) {
-	logger.Debugf("Create %d instances with image %s, zone %s, router %d, primary interface %v, secondary interfaces %v, keys %v, root password %s, hyper %d, cpu %d, memory %d, disk %d",
-		count, image.Name, zone.Name, routerID, primaryIface, secondaryIfaces, keys, "********", hyperID, cpu, memory, disk)
->>>>>>> 58124f3c
+	logger.Debugf("Create %d instances with image %s, zone %s, router %d, primary interface %v, secondary interfaces %v, keys %v, root password %s, hyper %d, cpu %d, memory %d, disk %d, nestedEnable %t",
+		count, image.Name, zone.Name, routerID, primaryIface, secondaryIfaces, keys, "********", hyperID, cpu, memory, disk, nestedEnable)
 	ctx, db, newTransaction := StartTransaction(ctx)
 	defer func() {
 		if newTransaction {
@@ -356,13 +349,8 @@
 	return
 }
 
-<<<<<<< HEAD
-func (a *InstanceAdmin) Reinstall(ctx context.Context, instance *model.Instance, image *model.Image, flavor *model.Flavor, rootPasswd string, keys []*model.Key, cpu int32, memory int32, disk int32, loginPort int) (err error) {
-	logger.Debugf("Reinstall instance %d with image %d and flavor %v", instance.ID, image.ID, flavor)
-=======
-func (a *InstanceAdmin) Reinstall(ctx context.Context, instance *model.Instance, image *model.Image, rootPasswd string, keys []*model.Key, cpu int32, memory int32, disk int32) (err error) {
+func (a *InstanceAdmin) Reinstall(ctx context.Context, instance *model.Instance, image *model.Image, rootPasswd string, keys []*model.Key, cpu int32, memory int32, disk int32, loginPort int) (err error) {
 	logger.Debugf("Reinstall instance %d with image %d, cpu %d, memory %d, disk %d", instance.ID, image.ID, cpu, memory, disk)
->>>>>>> 58124f3c
 	ctx, db, newTransaction := StartTransaction(ctx)
 	defer func() {
 		if newTransaction {
@@ -418,7 +406,6 @@
 		}
 	}
 	logger.Debugf("Login Port is: %d", loginPort)
-<<<<<<< HEAD
 
 	// update security group rules
 	if loginPort != int(instance.LoginPort) {
@@ -435,28 +422,11 @@
 		}
 	}
 
-=======
->>>>>>> 58124f3c
 	passwdLogin := false
 	if rootPasswd != "" {
 		passwdLogin = true
 		logger.Debug("Root password login enabled")
 	}
-<<<<<<< HEAD
-	instance.Status = "reinstalling"
-	instance.LoginPort = int32(loginPort)
-	instance.PasswdLogin = passwdLogin
-	instance.Flavor = flavor
-	instance.ImageID = image.ID
-	instance.Image = image
-	instance.Cpu = cpu
-	instance.Memory = memory
-	instance.Disk = disk
-	if flavor != nil {
-		instance.FlavorID = flavor.ID
-	}
-	if err = db.Save(&instance).Error; err != nil {
-=======
 	err = db.Model(&model.Instance{}).Where("id = ?", instance.ID).Updates(map[string]interface{}{
 		"flavor_id":    0,
 		"status":       "reinstalling",
@@ -468,7 +438,6 @@
 		"disk":         disk,
 	}).Error
 	if err != nil {
->>>>>>> 58124f3c
 		logger.Error("Failed to save instance", err)
 		return
 	}
@@ -1502,11 +1471,7 @@
 		}
 		loginPort := c.QueryInt("login_port")
 
-<<<<<<< HEAD
-		err = instanceAdmin.Reinstall(ctx, instance, image, flavor, rootPasswd, instKeys, instance.Cpu, instance.Memory, instance.Disk, loginPort)
-=======
-		err = instanceAdmin.Reinstall(ctx, instance, image, rootPasswd, instKeys, cpu, memory, disk)
->>>>>>> 58124f3c
+		err = instanceAdmin.Reinstall(ctx, instance, image, rootPasswd, instKeys, cpu, memory, disk, loginPort)
 		if err != nil {
 			logger.Error("Reinstall failed", err)
 			c.Data["ErrorMsg"] = err.Error()
@@ -1758,11 +1723,7 @@
 	}
 	nestedEnable := c.QueryBool("nested_enable")
 	userdata := c.QueryTrim("userdata")
-<<<<<<< HEAD
-	_, err = instanceAdmin.Create(ctx, count, hostname, userdata, image, flavor, zone, primarySubnet.RouterID, primaryIface, secondaryIfaces, instKeys, rootPasswd, loginPort, hyperID, 0, 0, 0, nestedEnable)
-=======
-	_, err = instanceAdmin.Create(ctx, count, hostname, userdata, image, zone, primarySubnet.RouterID, primaryIface, secondaryIfaces, instKeys, rootPasswd, loginPort, hyperID, flavor.Cpu, flavor.Memory, flavor.Disk)
->>>>>>> 58124f3c
+	_, err = instanceAdmin.Create(ctx, count, hostname, userdata, image, zone, primarySubnet.RouterID, primaryIface, secondaryIfaces, instKeys, rootPasswd, loginPort, hyperID, flavor.Cpu, flavor.Memory, flavor.Disk, nestedEnable)
 	if err != nil {
 		logger.Error("Create instance failed", err)
 		c.Data["ErrorMsg"] = err.Error()
