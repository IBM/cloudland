#!/bin/bash

cd `dirname $0`
source ../../cloudrc
[ $# -lt 2 ] && echo "$0 <vm_ID> <rdp_port>" && exit -1

vm_ID=$1
rdp_port=$2


TIMEOUT=60
WAIT_TIME=5
ELAPSED_TIME=0

# wait for the VM to boot
log_debug $vm_ID "Waiting for Windows VM '$vm_ID' to boot..."
while true; do
    # check if the VM is running
    VM_STATE=$(virsh domstate "$vm_ID" 2>&1)
    if [ "$VM_STATE" == "running" ]; then
        log_debug $vm_ID "Windows VM '$vm_ID' is running."
        break
    fi

    # check if the timeout has been reached
    if [ $ELAPSED_TIME -ge $TIMEOUT ]; then
        log_debug $vm_ID "Timeout waiting for Windows VM '$vm_ID' to start after $TIMEOUT seconds."
        die "Timeout waiting for Windows VM '$vm_ID' to start after $TIMEOUT seconds."
    fi

    sleep $WAIT_TIME
    ELAPSED_TIME=$((ELAPSED_TIME + WAIT_TIME))
done

# wait for the windows guest agent to start
log_debug $vm_ID "Waiting for Windows VM '$vm_ID' to start the guest agent..."
while true; do
    # check if the guest agent is running
    virsh qemu-agent-command "$vm_ID" '{"execute":"guest-ping"}'
    if [ $? -eq 0 ]; then
        log_debug $vm_ID "Windows VM '$vm_ID' has started the guest agent."
        break
    fi

    # check if the timeout has been reached
    if [ $ELAPSED_TIME -ge $TIMEOUT ]; then
        log_debug $vm_ID "Timeout waiting for Windows VM '$vm_ID' to start the guest agent after $TIMEOUT seconds."
        die "Timeout waiting for Windows VM '$vm_ID' to start the guest agent after $TIMEOUT seconds."
    fi

    sleep $WAIT_TIME
    ELAPSED_TIME=$((ELAPSED_TIME + WAIT_TIME))
done

PS_SCRIPT='Set-ItemProperty -Path \"HKLM:\\SYSTEM\\CurrentControlSet\\Control\\Terminal Server\\WinStations\\RDP-Tcp\" -Name PortNumber -Value '${rdp_port}'; Restart-Service -Name \"TermService\" -Force; New-NetFirewallRule -DisplayName \"RDP-TCP-'${rdp_port}'\" -Action Allow -Protocol TCP -LocalPort '${rdp_port}

ELAPSED_TIME=0
PS_SUCEED_TIMES=0
<<<<<<< HEAD
log_debug $vm_ID "Executing PowerShell script to change RDP port..."
while true; do
    OUTPUT=$(virsh qemu-agent-command "$vm_ID" '{"execute":"guest-exec","arguments":{"path":"C:\\Windows\\System32\\WindowsPowerShell\\v1.0\\powershell.exe","arg":["-Command","'"$PS_SCRIPT"'"],"capture-output":true}}')
    if [ -n "${OUTPUT}" ]; then
        log_debug $vm_ID "$vm_ID exec powershell: $OUTPUT"
=======
# echo "Executing PowerShell script to change RDP port..." >> /opt/cloudland/log/debug.log
while true; do
    OUTPUT=$(virsh qemu-agent-command "$vm_ID" '{"execute":"guest-exec","arguments":{"path":"C:\\Windows\\System32\\WindowsPowerShell\\v1.0\\powershell.exe","arg":["-Command","'"$PS_SCRIPT"'"],"capture-output":true}}')
    if [ -n "${OUTPUT}" ]; then
        # echo "$vm_ID exec powershell: $OUTPUT" >> /opt/cloudland/log/debug.log
>>>>>>> 89d7ab68
        QA_RS=$(jq -r '.return' <<< $OUTPUT)
        if [ -n "${QA_RS}" ]; then
            PS_SUCEED_TIMES=$((PS_SUCEED_TIMES + 1))
            if [ ${PS_SUCEED_TIMES} -gt 2 ]; then
<<<<<<< HEAD
                log_debug $vm_ID "$vm_ID exec powershell succeed"
=======
                # echo "$vm_ID exec powershell succeed" >> /opt/cloudland/log/debug.log
>>>>>>> 89d7ab68
                break
            fi
        fi
    fi
    if [ $ELAPSED_TIME -ge $TIMEOUT ]; then
<<<<<<< HEAD
        log_debug $vm_ID "$vm_ID timeout while waiting guest agent ready"
        die "Timeout waiting for Windows VM '$vm_ID' to execute PowerShell script after $TIMEOUT seconds."
=======
        # echo "$vm_ID timeout while waiting guest agent ready" >> /opt/cloudland/log/debug.log
        exit 1
>>>>>>> 89d7ab68
    fi
    sleep $WAIT_TIME
    ELAPSED_TIME=$((ELAPSED_TIME + WAIT_TIME))
done<|MERGE_RESOLUTION|>--- conflicted
+++ resolved
@@ -56,40 +56,23 @@
 
 ELAPSED_TIME=0
 PS_SUCEED_TIMES=0
-<<<<<<< HEAD
 log_debug $vm_ID "Executing PowerShell script to change RDP port..."
 while true; do
     OUTPUT=$(virsh qemu-agent-command "$vm_ID" '{"execute":"guest-exec","arguments":{"path":"C:\\Windows\\System32\\WindowsPowerShell\\v1.0\\powershell.exe","arg":["-Command","'"$PS_SCRIPT"'"],"capture-output":true}}')
     if [ -n "${OUTPUT}" ]; then
         log_debug $vm_ID "$vm_ID exec powershell: $OUTPUT"
-=======
-# echo "Executing PowerShell script to change RDP port..." >> /opt/cloudland/log/debug.log
-while true; do
-    OUTPUT=$(virsh qemu-agent-command "$vm_ID" '{"execute":"guest-exec","arguments":{"path":"C:\\Windows\\System32\\WindowsPowerShell\\v1.0\\powershell.exe","arg":["-Command","'"$PS_SCRIPT"'"],"capture-output":true}}')
-    if [ -n "${OUTPUT}" ]; then
-        # echo "$vm_ID exec powershell: $OUTPUT" >> /opt/cloudland/log/debug.log
->>>>>>> 89d7ab68
         QA_RS=$(jq -r '.return' <<< $OUTPUT)
         if [ -n "${QA_RS}" ]; then
             PS_SUCEED_TIMES=$((PS_SUCEED_TIMES + 1))
             if [ ${PS_SUCEED_TIMES} -gt 2 ]; then
-<<<<<<< HEAD
                 log_debug $vm_ID "$vm_ID exec powershell succeed"
-=======
-                # echo "$vm_ID exec powershell succeed" >> /opt/cloudland/log/debug.log
->>>>>>> 89d7ab68
                 break
             fi
         fi
     fi
     if [ $ELAPSED_TIME -ge $TIMEOUT ]; then
-<<<<<<< HEAD
         log_debug $vm_ID "$vm_ID timeout while waiting guest agent ready"
         die "Timeout waiting for Windows VM '$vm_ID' to execute PowerShell script after $TIMEOUT seconds."
-=======
-        # echo "$vm_ID timeout while waiting guest agent ready" >> /opt/cloudland/log/debug.log
-        exit 1
->>>>>>> 89d7ab68
     fi
     sleep $WAIT_TIME
     ELAPSED_TIME=$((ELAPSED_TIME + WAIT_TIME))
